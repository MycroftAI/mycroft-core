--- conflicted
+++ resolved
@@ -106,7 +106,6 @@
         self.assertEqual(extractnumber("minus 2"), -2)
         self.assertEqual(extractnumber("negative seventy"), -70)
         self.assertEqual(extractnumber("thousand million"), 1000000000)
-<<<<<<< HEAD
         self.assertEqual(extractnumber("sixth third"),
                          1 / 6 / 3)
         self.assertEqual(extractnumber("sixth third", ordinals=True),
@@ -125,7 +124,6 @@
         # self.assertEqual(
         #    extractnumber("6 dot six six six"),
         #    6.666)
-=======
         self.assertTrue(extractnumber("The tennis player is fast") is False)
         self.assertTrue(extractnumber("fraggle") is False)
 
@@ -134,7 +132,6 @@
 
         self.assertTrue(extractnumber("grobo 0") is not False)
         self.assertEqual(extractnumber("grobo 0"), 0)
->>>>>>> 10933834
 
     def test_extractdatetime_en(self):
         def extractWithFormat(text):
