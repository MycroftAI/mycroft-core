--- conflicted
+++ resolved
@@ -175,25 +175,8 @@
                 SkillUpdater(self.message_bus_mock).post_manifest()
                 api_instance = api_mock.return_value
                 api_instance.upload_skills_data.assert_called_once_with('foo')
-<<<<<<< HEAD
-            paired_mock.assert_called_once()
-
-    def test_get_skill_data(self):
-        """Test invoking MSM to retrieve skill data."""
-        updater = SkillUpdater(self.message_bus_mock)
-        skill_data = updater._get_device_skill_state('test_skill')
-        self.assertDictEqual(dict(name='test_skill', beta=False), skill_data)
-
-    def test_get_skill_data_not_found(self):
-        """Test invoking MSM to retrieve unknown skill data."""
-        updater = SkillUpdater(self.message_bus_mock)
-        skill_data = updater._get_device_skill_state('foo')
-        self.assertDictEqual({}, skill_data)
-
-=======
             paired_mock.assert_called_once_with()
 
->>>>>>> 74b220f4
     def test_install_or_update_beta(self):
         """Test calling install_or_update with a beta skill."""
         self.msm_mock.device_skill_state['skills'][0]['beta'] = True
@@ -210,8 +193,8 @@
         updater = SkillUpdater(self.message_bus_mock)
         updater.install_or_update(skill)
         self.assertIn('foobar', updater.installed_skills)
-        skill.update.assert_called_once()
-        skill.update_deps.assert_called_once()
+        skill.update.assert_called_once_with()
+        skill.update_deps.assert_called_once_with()
         self.msm_mock.install.assert_not_called()
 
     def test_install_or_update_default(self):
@@ -222,7 +205,7 @@
         updater = SkillUpdater(self.message_bus_mock)
         updater.install_or_update(skill)
         self.assertIn('test_skill', updater.installed_skills)
-        skill.update.assert_not_once()
+        self.assertTrue(not skill.update.called)
         self.msm_mock.install.assert_called_once_with(skill, origin='default')
 
     def test_install_or_update_default_fail(self):
@@ -235,7 +218,7 @@
         with self.assertRaises(ValueError):
             updater.install_or_update(skill)
         self.assertNotIn('test_skill', updater.installed_skills)
-        skill.update.assert_not_once()
+        self.assertTrue(not skill.update.called)
         self.msm_mock.install.assert_called_once_with(skill, origin='default')
         self.assertTrue(updater.default_skill_install_error)
 
