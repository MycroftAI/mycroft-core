--- conflicted
+++ resolved
@@ -112,7 +112,6 @@
     "channels": 1,
     "record_wake_words": false,
     "record_utterances": false,
-<<<<<<< HEAD
     "wake_word_upload": {
       "enable": true,
       "server": "mycroft.wickedbroadband.com",
@@ -120,14 +119,11 @@
       "user": "precise",
       "folder": "/home/precise/wakewords"
     },
-    "wake_word": "hey mycroft",
-    "phonemes": "HH EY . M AY K R AO F T",
-=======
->>>>>>> e39d0132
     "phoneme_duration": 120,
     "multiplier": 1.0,
     "energy_ratio": 1.5,
     "wake_word": "hey mycroft",
+    "phonemes": "HH EY . M AY K R AO F T",
     "stand_up_word": "wake up"
   },
 
