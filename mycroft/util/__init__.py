--- conflicted
+++ resolved
@@ -283,11 +283,7 @@
     if not os.path.isdir(dir):
         try:
             save = os.umask(0)
-<<<<<<< HEAD
             os.makedirs(dir, "0777")  # give everyone rights to r/w to IPC dir
-=======
-            os.makedirs(dir, 0777)  # give everyone rights to r/w here
->>>>>>> e3e3a89a
         except OSError:
             LOGGER.warn("Failed to create: " + dir)
             pass
