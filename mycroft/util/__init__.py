--- conflicted
+++ resolved
@@ -76,13 +76,8 @@
     return None  # Resource cannot be resolved
 
 
-<<<<<<< HEAD
 def play_wav(uri, async = False):
-    config = mycroft.configuration.ConfigurationManager.instance()
-=======
-def play_wav(uri):
     config = mycroft.configuration.Configuration.get()
->>>>>>> 081da75f
     play_cmd = config.get("play_wav_cmdline")
     play_wav_cmd = str(play_cmd).split(" ")
     for index, cmd in enumerate(play_wav_cmd):
