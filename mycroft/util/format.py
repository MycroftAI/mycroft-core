# Copyright 2017 Mycroft AI Inc.
#
# Licensed under the Apache License, Version 2.0 (the "License");
# you may not use this file except in compliance with the License.
# You may obtain a copy of the License at
#
#    http://www.apache.org/licenses/LICENSE-2.0
#
# Unless required by applicable law or agreed to in writing, software
# distributed under the License is distributed on an "AS IS" BASIS,
# WITHOUT WARRANTIES OR CONDITIONS OF ANY KIND, either express or implied.
# See the License for the specific language governing permissions and
# limitations under the License.
#

from mycroft.util.lang.format_en import *
from mycroft.util.lang.format_pt import *
from mycroft.util.lang.format_it import *
from mycroft.util.lang.format_sv import *
from mycroft.util.lang.format_hu import *

from mycroft.util.lang.format_de import nice_number_de
from mycroft.util.lang.format_de import nice_time_de
from mycroft.util.lang.format_de import pronounce_number_de
from mycroft.util.lang.format_fr import nice_number_fr
from mycroft.util.lang.format_fr import nice_time_fr
from mycroft.util.lang.format_fr import pronounce_number_fr
from mycroft.util.lang.format_nl import nice_time_nl

from collections import namedtuple
import json
import os
import datetime
import re

NUMBER_TUPLE = namedtuple(
    'number',
    ('x, xx, x0, x_in_x0, xxx, x00, x_in_x00, xx00, xx_in_xx00, x000, ' +
     'x_in_x000, x0_in_x000, x_in_0x00'))


class DateTimeFormat:
    def __init__(self, config_path):
        self.lang_config = {}
        self.config_path = config_path

    def cache(self, lang):
        if lang not in self.lang_config:
            try:
                with open(self.config_path + '/' + lang + '/date_time.json',
                          'r') as lang_config_file:
                    self.lang_config[lang] = json.loads(
                        lang_config_file.read())
            except FileNotFoundError:
                with open(self.config_path + '/en-us/date_time.json',
                          'r') as lang_config_file:
                    self.lang_config[lang] = json.loads(
                        lang_config_file.read())

            for x in ['decade_format', 'hundreds_format', 'thousand_format',
                      'year_format']:
                i = 1
                while self.lang_config[lang][x].get(str(i)):
                    self.lang_config[lang][x][str(i)]['re'] = (
                        re.compile(self.lang_config[lang][x][str(i)]['match']
                                   ))
                    i = i + 1

    def _number_strings(self, number, lang):
        x = (self.lang_config[lang]['number'].get(str(number % 10)) or
             str(number % 10))
        xx = (self.lang_config[lang]['number'].get(str(number % 100)) or
              str(number % 100))
        x_in_x0 = self.lang_config[lang]['number'].get(
            str(int(number % 100 / 10))) or str(int(number % 100 / 10))
        x0 = (self.lang_config[lang]['number'].get(
            str(int(number % 100 / 10) * 10)) or
              str(int(number % 100 / 10) * 10))
        xxx = (self.lang_config[lang]['number'].get(str(number % 1000)) or
               str(number % 1000))
        x00 = (self.lang_config[lang]['number'].get(str(int(
            number % 1000 / 100) * 100)) or
               str(int(number % 1000 / 100) * 100))
        x_in_x00 = self.lang_config[lang]['number'].get(str(int(
            number % 1000 / 100))) or str(int(number % 1000 / 100))
        xx00 = self.lang_config[lang]['number'].get(str(int(
            number % 10000 / 100) * 100)) or str(int(number % 10000 / 100) *
                                                 100)
        xx_in_xx00 = self.lang_config[lang]['number'].get(str(int(
            number % 10000 / 100))) or str(int(number % 10000 / 100))
        x000 = (self.lang_config[lang]['number'].get(str(int(
            number % 10000 / 1000) * 1000)) or
                str(int(number % 10000 / 1000) * 1000))
        x_in_x000 = self.lang_config[lang]['number'].get(str(int(
            number % 10000 / 1000))) or str(int(number % 10000 / 1000))
        x0_in_x000 = self.lang_config[lang]['number'].get(str(int(
            number % 10000 / 1000)*10)) or str(int(number % 10000 / 1000)*10)
        x_in_0x00 = self.lang_config[lang]['number'].get(str(int(
            number % 1000 / 100)) or str(int(number % 1000 / 100)))

        return NUMBER_TUPLE(
            x, xx, x0, x_in_x0, xxx, x00, x_in_x00, xx00, xx_in_xx00, x000,
            x_in_x000, x0_in_x000, x_in_0x00)

    def _format_string(self, number, format_section, lang):
        s = self.lang_config[lang][format_section]['default']
        i = 1
        while self.lang_config[lang][format_section].get(str(i)):
            e = self.lang_config[lang][format_section][str(i)]
            if e['re'].match(str(number)):
                return e['format']
            i = i + 1
        return s

    def _decade_format(self, number, number_tuple, lang):
        s = self._format_string(number % 100, 'decade_format', lang)
        return s.format(x=number_tuple.x, xx=number_tuple.xx,
                        x0=number_tuple.x0, x_in_x0=number_tuple.x_in_x0,
                        number=str(number % 100))

    def _number_format_hundreds(self, number, number_tuple, lang,
                                formatted_decade):
        s = self._format_string(number % 1000, 'hundreds_format', lang)
        return s.format(xxx=number_tuple.xxx, x00=number_tuple.x00,
                        x_in_x00=number_tuple.x_in_x00,
                        formatted_decade=formatted_decade,
                        number=str(number % 1000))

    def _number_format_thousand(self, number, number_tuple, lang,
                                formatted_decade, formatted_hundreds):
        s = self._format_string(number % 10000, 'thousand_format', lang)
        return s.format(x_in_x00=number_tuple.x_in_x00,
                        xx00=number_tuple.xx00,
                        xx_in_xx00=number_tuple.xx_in_xx00,
                        x000=number_tuple.x000,
                        x_in_x000=number_tuple.x_in_x000,
                        x0_in_x000=number_tuple.x0_in_x000,
                        x_in_0x00=number_tuple.x_in_0x00,
                        formatted_decade=formatted_decade,
                        formatted_hundreds=formatted_hundreds,
                        number=str(number % 10000))

    def date_format(self, dt, lang, now):
        format_str = 'date_full'
        if now:
            if dt.year == now.year:
                format_str = 'date_full_no_year'
                if dt.month == now.month and dt.day > now.day:
                    format_str = 'date_full_no_year_month'

            tomorrow = now + datetime.timedelta(days=1)
            yesterday = now - datetime.timedelta(days=1)
            if tomorrow.date() == dt.date():
                format_str = 'tomorrow'
            elif now.date() == dt.date():
                format_str = 'today'
            elif yesterday.date() == dt.date():
                format_str = 'yesterday'

        return self.lang_config[lang]['date_format'][format_str].format(
            weekday=self.lang_config[lang]['weekday'][str(dt.weekday())],
            month=self.lang_config[lang]['month'][str(dt.month)],
            day=self.lang_config[lang]['date'][str(dt.day)],
            formatted_year=self.year_format(dt, lang, False))

    def date_time_format(self, dt, lang, now, use_24hour, use_ampm):
        date_str = self.date_format(dt, lang, now)
        time_str = nice_time(dt, lang, use_24hour=use_24hour,
                             use_ampm=use_ampm)
        return self.lang_config[lang]['date_time_format']['date_time'].format(
            formatted_date=date_str, formatted_time=time_str)

    def year_format(self, dt, lang, bc):
        number_tuple = self._number_strings(dt.year, lang)
        formatted_bc = (
            self.lang_config[lang]['year_format']['bc'] if bc else '')
        formatted_decade = self._decade_format(
            dt.year, number_tuple, lang)
        formatted_hundreds = self._number_format_hundreds(
            dt.year, number_tuple, lang, formatted_decade)
        formatted_thousand = self._number_format_thousand(
            dt.year, number_tuple, lang, formatted_decade, formatted_hundreds)

        s = self._format_string(dt.year, 'year_format', lang)

        return re.sub(' +', ' ',
                      s.format(
                          year=str(dt.year),
                          century=str(int(dt.year / 100)),
                          decade=str(dt.year % 100),
                          formatted_hundreds=formatted_hundreds,
                          formatted_decade=formatted_decade,
                          formatted_thousand=formatted_thousand,
                          bc=formatted_bc)).strip()


date_time_format = DateTimeFormat(
    os.path.dirname(os.path.abspath(__file__)) + '/../res/text')


def nice_number(number, lang="en-us", speech=True, denominators=None):
    """Format a float to human readable functions

    This function formats a float to human understandable functions. Like
    4.5 becomes 4 and a half for speech and 4 1/2 for text
    Args:
        number (int or float): the float to format
        lang (str): code for the language to use
        speech (bool): format for speech (True) or display (False)
        denominators (iter of ints): denominators to use, default [1 .. 20]
    Returns:
        (str): The formatted string.
    """
    # Convert to spoken representation in appropriate language
    lang_lower = str(lang).lower()
    if lang_lower.startswith("en"):
        return nice_number_en(number, speech, denominators)
    elif lang_lower.startswith("pt"):
        return nice_number_pt(number, speech, denominators)
    elif lang_lower.startswith("it"):
        return nice_number_it(number, speech, denominators)
    elif lang_lower.startswith("fr"):
        return nice_number_fr(number, speech, denominators)
    elif lang_lower.startswith("sv"):
        return nice_number_sv(number, speech, denominators)
    elif lang_lower.startswith("de"):
        return nice_number_de(number, speech, denominators)
    elif lang_lower.startswith("hu"):
        return nice_number_hu(number, speech, denominators)

    # Default to the raw number for unsupported languages,
    # hopefully the STT engine will pronounce understandably.
    return str(number)


def nice_time(dt, lang="en-us", speech=True, use_24hour=False,
              use_ampm=False):
    """
    Format a time to a comfortable human format

    For example, generate 'five thirty' for speech or '5:30' for
    text display.

    Args:
        dt (datetime): date to format (assumes already in local timezone)
        lang (str): code for the language to use
        speech (bool): format for speech (default/True) or display (False)
        use_24hour (bool): output in 24-hour/military or 12-hour format
        use_ampm (bool): include the am/pm for 12-hour format
    Returns:
        (str): The formatted time string
    """
    lang_lower = str(lang).lower()
    if lang_lower.startswith("en"):
        return nice_time_en(dt, speech, use_24hour, use_ampm)
    elif lang_lower.startswith("it"):
        return nice_time_it(dt, speech, use_24hour, use_ampm)
    elif lang_lower.startswith("fr"):
        return nice_time_fr(dt, speech, use_24hour, use_ampm)
    elif lang_lower.startswith("de"):
        return nice_time_de(dt, speech, use_24hour, use_ampm)
<<<<<<< HEAD
    elif lang_lower.startswith("nl"):
        return nice_time_nl(dt, speech, use_24hour, use_ampm)
=======
    elif lang_lower.startswith("hu"):
        return nice_time_hu(dt, speech, use_24hour, use_ampm)
>>>>>>> 5d4d3e9d

    # TODO: Other languages
    return str(dt)


def pronounce_number(number, lang="en-us", places=2, short_scale=True,
                     scientific=False):
    """
    Convert a number to it's spoken equivalent

    For example, '5' would be 'five'

    Args:
        number: the number to pronounce
        short_scale (bool) : use short (True) or long scale (False)
            https://en.wikipedia.org/wiki/Names_of_large_numbers
        scientific (bool) : convert and pronounce in scientific notation
    Returns:
        (str): The pronounced number
    """
    lang_lower = str(lang).lower()
    if lang_lower.startswith("en"):
        return pronounce_number_en(number, places=places,
                                   short_scale=short_scale,
                                   scientific=scientific)
    elif lang_lower.startswith("it"):
        return pronounce_number_it(number, places=places)
    elif lang_lower.startswith("fr"):
        return pronounce_number_fr(number, places=places)
    elif lang_lower.startswith("de"):
        return pronounce_number_de(number, places=places)
    elif lang_lower.startswith("hu"):
        return pronounce_number_hu(number, places=places)

    # Default to just returning the numeric value
    return str(number)


def nice_date(dt, lang='en-us', now=None):
    """
    Format a datetime to a pronounceable date

    For example, generates 'tuesday, june the fifth, 2018'
    Args:
        dt (datetime): date to format (assumes already in local timezone)
        lang (string): the language to use, use Mycroft default language if not
            provided
        now (datetime): Current date. If provided, the returned date for speech
            will be shortened accordingly: No year is returned if now is in the
            same year as td, no month is returned if now is in the same month
            as td. If now and td is the same day, 'today' is returned.
    Returns:
        (str): The formatted date string
    """

    date_time_format.cache(lang)

    return date_time_format.date_format(dt, lang, now)


def nice_date_time(dt, lang='en-us', now=None, use_24hour=False,
                   use_ampm=False):
    """
        Format a datetime to a pronounceable date and time

        For example, generate 'tuesday, june the fifth, 2018 at five thirty'

        Args:
            dt (datetime): date to format (assumes already in local timezone)
            lang (string): the language to use, use Mycroft default language if
                not provided
            now (datetime): Current date. If provided, the returned date for
                speech will be shortened accordingly: No year is returned if
                now is in the same year as td, no month is returned if now is
                in the same month as td. If now and td is the same day, 'today'
                is returned.
            use_24hour (bool): output in 24-hour/military or 12-hour format
            use_ampm (bool): include the am/pm for 12-hour format
        Returns:
            (str): The formatted date time string
    """

    date_time_format.cache(lang)

    return date_time_format.date_time_format(dt, lang, now, use_24hour,
                                             use_ampm)


def nice_year(dt, lang='en-us', bc=False):
    """
        Format a datetime to a pronounceable year

        For example, generate 'nineteen-hundred and eighty-four' for year 1984

        Args:
            dt (datetime): date to format (assumes already in local timezone)
            lang (string): the language to use, use Mycroft default language if
            not provided
            bc (bool) pust B.C. after the year (python does not support dates
                B.C. in datetime)
        Returns:
            (str): The formatted year string
    """

    date_time_format.cache(lang)

    return date_time_format.year_format(dt, lang, bc)<|MERGE_RESOLUTION|>--- conflicted
+++ resolved
@@ -259,13 +259,10 @@
         return nice_time_fr(dt, speech, use_24hour, use_ampm)
     elif lang_lower.startswith("de"):
         return nice_time_de(dt, speech, use_24hour, use_ampm)
-<<<<<<< HEAD
+    elif lang_lower.startswith("hu"):
+        return nice_time_hu(dt, speech, use_24hour, use_ampm)
     elif lang_lower.startswith("nl"):
         return nice_time_nl(dt, speech, use_24hour, use_ampm)
-=======
-    elif lang_lower.startswith("hu"):
-        return nice_time_hu(dt, speech, use_24hour, use_ampm)
->>>>>>> 5d4d3e9d
 
     # TODO: Other languages
     return str(dt)
