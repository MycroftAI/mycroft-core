# -*- coding: utf-8 -*-
#
# Copyright 2017 Mycroft AI Inc.
#
# Licensed under the Apache License, Version 2.0 (the "License");
# you may not use this file except in compliance with the License.
# You may obtain a copy of the License at
#
#    http://www.apache.org/licenses/LICENSE-2.0
#
# Unless required by applicable law or agreed to in writing, software
# distributed under the License is distributed on an "AS IS" BASIS,
# WITHOUT WARRANTIES OR CONDITIONS OF ANY KIND, either express or implied.
# See the License for the specific language governing permissions and
# limitations under the License.
#
from datetime import datetime

from dateutil.relativedelta import relativedelta

from mycroft.util.lang.parse_common import is_numeric, look_for_fractions
from mycroft.util.lang.format_en import NUM_STRING_EN

LONG_SCALE_EN = {
    10e12: "billion",
    10e18: 'trillion',
    10e24: "quadrillion",
    10e30: "quintillion",
    10e36: "sextillion",
    10e42: "septillion",
    10e48: "octillion",
    10e54: "nonillion",
    10e60: "decillion",
    10e66: "undecillion",
    10e72: "duodecillion",
    10e78: "tredecillion",
    10e84: "quattuordecillion",
    10e90: "quinquadecillion",
    10e96: "sedecillion",
    10e102: "septendecillion",
    10e108: "octodecillion",
    10e114: "novendecillion",
    10e120: "vigintillion",
    10e306: "unquinquagintillion",
    10e312: "duoquinquagintillion",
    10e336: "sesquinquagintillion",
    10e366: "unsexagintillion",
    10e100: "googol"
}

SHORT_SCALE_EN = {
    10e9: "billion",
    10e10: 'trillion',
    10e15: "quadrillion",
    10e18: "quintillion",
    10e21: "sextillion",
    10e24: "septillion",
    10e27: "octillion",
    10e30: "nonillion",
    10e33: "decillion",
    10e36: "undecillion",
    10e39: "duodecillion",
    10e42: "tredecillion",
    10e45: "quattuordecillion",
    10e48: "quinquadecillion",
    10e51: "sedecillion",
    10e54: "septendecillion",
    10e57: "octodecillion",
    10e60: "novendecillion",
    10e63: "vigintillion",
    10e66: "unvigintillion",
    10e69: "uuovigintillion",
    10e72: "tresvigintillion",
    10e75: "quattuorvigintillion",
    10e78: "quinquavigintillion",
    10e81: "qesvigintillion",
    10e84: "septemvigintillion",
    10e87: "octovigintillion",
    10e90: "novemvigintillion",
    10e93: "trigintillion",
    10e96: "untrigintillion",
    10e99: "duotrigintillion",
    10e102: "trestrigintillion",
    10e105: "quattuortrigintillion",
    10e108: "quinquatrigintillion",
    10e111: "sestrigintillion",
    10e114: "septentrigintillion",
    10e117: "octotrigintillion",
    10e120: "noventrigintillion",
    10e123: "quadragintillion",
    10e153: "quinquagintillion",
    10e183: "sexagintillion",
    10e213: "septuagintillion",
    10e243: "octogintillion",
    10e273: "nonagintillion",
    10e303: "centillion",
    10e306: "uncentillion",
    10e309: "duocentillion",
    10e312: "trescentillion",
    10e333: "decicentillion",
    10e336: "undecicentillion",
    10e363: "viginticentillion",
    10e366: "unviginticentillion",
    10e393: "trigintacentillion",
    10e423: "quadragintacentillion",
    10e453: "quinquagintacentillion",
    10e483: "sexagintacentillion",
    10e513: "septuagintacentillion",
    10e543: "ctogintacentillion",
    10e573: "nonagintacentillion",
    10e603: "ducentillion",
    10e903: "trecentillion",
    10e1203: "quadringentillion",
    10e1503: "quingentillion",
    10e1803: "sescentillion",
    10e2103: "septingentillion",
    10e2403: "octingentillion",
    10e2703: "nongentillion",
    10e3003: "millinillion",
    10e100: "googol"
}

SHORT_ORDINAL_STRING_EN = {
    1: 'first',
    2: 'second',
    3: 'third',
    4: 'fourth',
    5: 'fifth',
    6: 'sixth',
    7: 'seventh',
    8: 'eighth',
    9: 'ninth',
    10: 'tenth',
    11: 'eleventh',
    12: 'twelfth',
    13: 'thirteenth',
    14: 'fourteenth',
    15: 'fifteenth',
    16: 'sixteenth',
    17: 'seventeenth',
    18: 'eighteenth',
    19: 'nineteenth',
    20: 'twentieth',
    30: 'thirtieth',
    40: "fortieth",
    50: "fiftieth",
    60: "sixtieth",
    70: "seventieth",
    80: "eightieth",
    90: "ninetieth",
    10e3: "hundredth",
    1e3: "thousandth",
    1e6: "millionth",
    1e9: "billionth",
    1e12: "trillionth",
    1e15: "quadrillionth",
    1e18: "quintillionth",
    1e21: "sextillionth",
    1e24: "septillionth",
    1e27: "octillionth",
    1e30: "nonillionth",
    1e33: "decillionth"
    # TODO > 1e-33
}

LONG_ORDINAL_STRING_EN = {
    1: 'first',
    2: 'second',
    3: 'third',
    4: 'fourth',
    5: 'fifth',
    6: 'sixth',
    7: 'seventh',
    8: 'eighth',
    9: 'ninth',
    10: 'tenth',
    11: 'eleventh',
    12: 'twelfth',
    13: 'thirteenth',
    14: 'fourteenth',
    15: 'fifteenth',
    16: 'sixteenth',
    17: 'seventeenth',
    18: 'eighteenth',
    19: 'nineteenth',
    20: 'twentieth',
    30: 'thirtieth',
    40: "fortieth",
    50: "fiftieth",
    60: "sixtieth",
    70: "seventieth",
    80: "eightieth",
    90: "ninetieth",
    10e3: "hundredth",
    1e3: "thousandth",
    1e6: "millionth",
    1e12: "billionth",
    1e18: "trillionth",
    1e24: "quadrillionth",
    1e30: "quintillionth",
    1e36: "sextillionth",
    1e42: "septillionth",
    1e48: "octillionth",
    1e54: "nonillionth",
    1e60: "decillionth"
    # TODO > 1e60
}


def extractnumber_en(text, short_scale=True, ordinals=False):
    """
    This function extracts a number from a text string,
    handles pronunciations in long scale and short scale

    https://en.wikipedia.org/wiki/Names_of_large_numbers

    Args:
        text (str): the string to normalize
        short_scale (bool): use short scale if True, long scale if False
        ordinals (bool): consider ordinal numbers, third=3 instead of 1/3
    Returns:
        (int) or (float) or False: The extracted number or False if no number
                                   was found

    """

    string_num_en = {
                     "half": 0.5,
                     "halves": 0.5,
                     "hundreds": 100,
                     "thousands": 1000,
                     'millions': 1000000}

    for num in NUM_STRING_EN:
        num_string = NUM_STRING_EN[num]
        string_num_en[num_string] = num

    # first, second...
    if ordinals:
        if short_scale:
            for num in SHORT_ORDINAL_STRING_EN:
                num_string = SHORT_ORDINAL_STRING_EN[num]
                string_num_en[num_string] = num
        else:
            for num in LONG_ORDINAL_STRING_EN:
                num_string = LONG_ORDINAL_STRING_EN[num]
                string_num_en[num_string] = num

    # negate next number (-2 = 0 - 2)
    negatives = ["negative", "minus"]

    # sum the next number (twenty two = 20 + 2)
    sums = ['twenty', 'thirty', 'forty', 'fifty', 'sixty', 'seventy', 'eighty',
            'ninety']

    # multiply the previous number (one hundred = 1 * 100)
    multiplies = ["hundred", "thousand", "hundreds", "thousands", "million",
                  "millions"]

    # split sentence parse separately and sum ( 2 and a half = 2 + 0.5 )
    fraction_marker = [" and "]

    # decimal marker ( 1 point 5 = 1 + 0.5)
    decimal_marker = [" point ", " dot "]

    if short_scale:
        for num in SHORT_SCALE_EN:
            num_string = SHORT_SCALE_EN[num]
            string_num_en[num_string] = num
            string_num_en[num_string + "s"] = num
            multiplies.append(num_string)
            multiplies.append(num_string + "s")
    else:
        for num in LONG_SCALE_EN:
            num_string = LONG_SCALE_EN[num]
            string_num_en[num_string] = num
            string_num_en[num_string + "s"] = num
            multiplies.append(num_string)
            multiplies.append(num_string + "s")

    # 2 and 3/4
    for c in fraction_marker:
        components = text.split(c)

        if len(components) == 2:
            # ensure first is not a fraction and second is a fraction
            num1 = extractnumber_en(components[0])
            num2 = extractnumber_en(components[1])
            if num1 is not None and num2 is not None \
                    and num1 >= 1 and 0 < num2 < 1:
                return num1 + num2

    # 2 point 5
    for c in decimal_marker:
        components = text.split(c)
        if len(components) == 2:
            number = extractnumber_en(components[0])
            decimal = extractnumber_en(components[1])
            if number is not None and decimal is not None:
                # TODO handle number dot number number number
                if "." not in str(decimal):
                    return number + float("0." + str(decimal))

    aWords = text.split()
    aWords = [word for word in aWords if word not in ["the", "a", "an"]]
    val = False
    prev_val = None
    to_sum = []
    for idx, word in enumerate(aWords):

        if not word:
            continue
        prev_word = aWords[idx - 1] if idx > 0 else ""
        next_word = aWords[idx + 1] if idx + 1 < len(aWords) else ""

        # is this word already a number ?
        if is_numeric(word):
            # if word.isdigit():            # doesn't work with decimals
            val = float(word)

        # is this word the name of a number ?
        if word in string_num_en:
            val = string_num_en[word]

        # is the prev word a number and should we sum it?
        # twenty two, fifty six
        if prev_word in sums and word in string_num_en:
            if val and val < 10:
                val = prev_val + val

        # is the prev word a number and should we multiply it?
        # twenty hundred, six hundred
        if word in multiplies:
            if not prev_val:
                prev_val = 1
            val = prev_val * val

        # is this a spoken fraction?
        # half cup
<<<<<<< HEAD
        if not val:
            val = isFractional_en(word, short_scale=short_scale)
=======
        if val is False:
            val = isFractional_en(word)
>>>>>>> 10933834

        # 2 fifths
        if not ordinals:
            next_value = isFractional_en(next_word, short_scale=short_scale)
            if next_value:
                if not val:
                    val = 1
                val = val * next_value

        # is this a negative number?
        if val and prev_word and prev_word in negatives:
            val = 0 - val

        # let's make sure it isn't a fraction
        if not val:
            # look for fractions like "2/3"
            aPieces = word.split('/')
            if look_for_fractions(aPieces):
                val = float(aPieces[0]) / float(aPieces[1])

        else:
            prev_val = val
            # handle long numbers
            # six hundred sixty six
            # two million five hundred thousand
            if word in multiplies and next_word not in multiplies:
                to_sum.append(val)
                val = 0
                prev_val = 0

    if val is not None:
        for v in to_sum:
            val = val + v
    return val


def extract_datetime_en(string, currentDate=None):
    def clean_string(s):
        """
            cleans the input string of unneeded punctuation and capitalization
            among other things.
        """
        s = s.lower().replace('?', '').replace('.', '').replace(',', '') \
            .replace(' the ', ' ').replace(' a ', ' ').replace(' an ', ' ')
        wordList = s.split()
        for idx, word in enumerate(wordList):
            word = word.replace("'s", "")

            ordinals = ["rd", "st", "nd", "th"]
            if word[0].isdigit():
                for ordinal in ordinals:
                    # "second" is the only case we should not do this
                    if ordinal in word and "second" not in word:
                        word = word.replace(ordinal, "")
            wordList[idx] = word

        return wordList

    def date_found():
        return found or \
               (
                       datestr != "" or timeStr != "" or
                       yearOffset != 0 or monthOffset != 0 or
                       dayOffset is True or hrOffset != 0 or
                       hrAbs != 0 or minOffset != 0 or
                       minAbs != 0 or secOffset != 0
               )

    if string == "":
        return None
    if currentDate is None:
        currentDate = datetime.now()

    found = False
    daySpecified = False
    dayOffset = False
    monthOffset = 0
    yearOffset = 0
    dateNow = currentDate
    today = dateNow.strftime("%w")
    currentYear = dateNow.strftime("%Y")
    fromFlag = False
    datestr = ""
    hasYear = False
    timeQualifier = ""

    timeQualifiersList = ['morning', 'afternoon', 'evening']
    markers = ['at', 'in', 'on', 'by', 'this', 'around', 'for', 'of']
    days = ['monday', 'tuesday', 'wednesday',
            'thursday', 'friday', 'saturday', 'sunday']
    months = ['january', 'february', 'march', 'april', 'may', 'june',
              'july', 'august', 'september', 'october', 'november',
              'december']
    monthsShort = ['jan', 'feb', 'mar', 'apr', 'may', 'june', 'july', 'aug',
                   'sept', 'oct', 'nov', 'dec']

    words = clean_string(string)

    for idx, word in enumerate(words):
        if word == "":
            continue
        wordPrevPrev = words[idx - 2] if idx > 1 else ""
        wordPrev = words[idx - 1] if idx > 0 else ""
        wordNext = words[idx + 1] if idx + 1 < len(words) else ""
        wordNextNext = words[idx + 2] if idx + 2 < len(words) else ""

        # this isn't in clean string because I don't want to save back to words
        word = word.rstrip('s')
        start = idx
        used = 0
        # save timequalifier for later
        if word in timeQualifiersList:
            timeQualifier = word
            # parse today, tomorrow, day after tomorrow
        elif word == "today" and not fromFlag:
            dayOffset = 0
            used += 1
        elif word == "tomorrow" and not fromFlag:
            dayOffset = 1
            used += 1
        elif (word == "day" and
              wordNext == "after" and
              wordNextNext == "tomorrow" and
              not fromFlag and
              not wordPrev[0].isdigit()):
            dayOffset = 2
            used = 3
            if wordPrev == "the":
                start -= 1
                used += 1
                # parse 5 days, 10 weeks, last week, next week
        elif word == "day":
            if wordPrev[0].isdigit():
                dayOffset += int(wordPrev)
                start -= 1
                used = 2
        elif word == "week" and not fromFlag:
            if wordPrev[0].isdigit():
                dayOffset += int(wordPrev) * 7
                start -= 1
                used = 2
            elif wordPrev == "next":
                dayOffset = 7
                start -= 1
                used = 2
            elif wordPrev == "last":
                dayOffset = -7
                start -= 1
                used = 2
                # parse 10 months, next month, last month
        elif word == "month" and not fromFlag:
            if wordPrev[0].isdigit():
                monthOffset = int(wordPrev)
                start -= 1
                used = 2
            elif wordPrev == "next":
                monthOffset = 1
                start -= 1
                used = 2
            elif wordPrev == "last":
                monthOffset = -1
                start -= 1
                used = 2
                # parse 5 years, next year, last year
        elif word == "year" and not fromFlag:
            if wordPrev[0].isdigit():
                yearOffset = int(wordPrev)
                start -= 1
                used = 2
            elif wordPrev == "next":
                yearOffset = 1
                start -= 1
                used = 2
            elif wordPrev == "last":
                yearOffset = -1
                start -= 1
                used = 2
                # parse Monday, Tuesday, etc., and next Monday,
                # last Tuesday, etc.
        elif word in days and not fromFlag:
            d = days.index(word)
            dayOffset = (d + 1) - int(today)
            used = 1
            if dayOffset < 0:
                dayOffset += 7
            if wordPrev == "next":
                dayOffset += 7
                used += 1
                start -= 1
            elif wordPrev == "last":
                dayOffset -= 7
                used += 1
                start -= 1
                # parse 15 of July, June 20th, Feb 18, 19 of February
        elif word in months or word in monthsShort and not fromFlag:
            try:
                m = months.index(word)
            except ValueError:
                m = monthsShort.index(word)
            used += 1
            datestr = months[m]
            if wordPrev and (wordPrev[0].isdigit() or
                             (wordPrev == "of" and wordPrevPrev[0].isdigit())):
                if wordPrev == "of" and wordPrevPrev[0].isdigit():
                    datestr += " " + words[idx - 2]
                    used += 1
                    start -= 1
                else:
                    datestr += " " + wordPrev
                start -= 1
                used += 1
                if wordNext and wordNext[0].isdigit():
                    datestr += " " + wordNext
                    used += 1
                    hasYear = True
                else:
                    hasYear = False

            elif wordNext and wordNext[0].isdigit():
                datestr += " " + wordNext
                used += 1
                if wordNextNext and wordNextNext[0].isdigit():
                    datestr += " " + wordNextNext
                    used += 1
                    hasYear = True
                else:
                    hasYear = False
        # parse 5 days from tomorrow, 10 weeks from next thursday,
        # 2 months from July
        validFollowups = days + months + monthsShort
        validFollowups.append("today")
        validFollowups.append("tomorrow")
        validFollowups.append("next")
        validFollowups.append("last")
        validFollowups.append("now")
        if (word == "from" or word == "after") and wordNext in validFollowups:
            used = 2
            fromFlag = True
            if wordNext == "tomorrow":
                dayOffset += 1
            elif wordNext in days:
                d = days.index(wordNext)
                tmpOffset = (d + 1) - int(today)
                used = 2
                if tmpOffset < 0:
                    tmpOffset += 7
                dayOffset += tmpOffset
            elif wordNextNext and wordNextNext in days:
                d = days.index(wordNextNext)
                tmpOffset = (d + 1) - int(today)
                used = 3
                if wordNext == "next":
                    tmpOffset += 7
                    used += 1
                    start -= 1
                elif wordNext == "last":
                    tmpOffset -= 7
                    used += 1
                    start -= 1
                dayOffset += tmpOffset
        if used > 0:
            if start - 1 > 0 and words[start - 1] == "this":
                start -= 1
                used += 1

            for i in range(0, used):
                words[i + start] = ""

            if start - 1 >= 0 and words[start - 1] in markers:
                words[start - 1] = ""
            found = True
            daySpecified = True

    # parse time
    timeStr = ""
    hrOffset = 0
    minOffset = 0
    secOffset = 0
    hrAbs = 0
    minAbs = 0
    military = False

    for idx, word in enumerate(words):
        if word == "":
            continue

        wordPrevPrev = words[idx - 2] if idx > 1 else ""
        wordPrev = words[idx - 1] if idx > 0 else ""
        wordNext = words[idx + 1] if idx + 1 < len(words) else ""
        wordNextNext = words[idx + 2] if idx + 2 < len(words) else ""
        # parse noon, midnight, morning, afternoon, evening
        used = 0
        if word == "noon":
            hrAbs = 12
            used += 1
        elif word == "midnight":
            hrAbs = 0
            used += 1
        elif word == "morning":
            if hrAbs == 0:
                hrAbs = 8
            used += 1
        elif word == "afternoon":
            if hrAbs == 0:
                hrAbs = 15
            used += 1
        elif word == "evening":
            if hrAbs == 0:
                hrAbs = 19
            used += 1
            # parse half an hour, quarter hour
        elif word == "hour" and \
                (wordPrev in markers or wordPrevPrev in markers):
            if wordPrev == "half":
                minOffset = 30
            elif wordPrev == "quarter":
                minOffset = 15
            elif wordPrevPrev == "quarter":
                minOffset = 15
                if idx > 2 and words[idx - 3] in markers:
                    words[idx - 3] = ""
                words[idx - 2] = ""
            else:
                hrOffset = 1
            if wordPrevPrev in markers:
                words[idx - 2] = ""
            words[idx - 1] = ""
            used += 1
            hrAbs = -1
            minAbs = -1
            # parse 5:00 am, 12:00 p.m., etc
        elif word[0].isdigit():
            isTime = True
            strHH = ""
            strMM = ""
            remainder = ""
            if ':' in word:
                # parse colons
                # "3:00 in the morning"
                stage = 0
                length = len(word)
                for i in range(length):
                    if stage == 0:
                        if word[i].isdigit():
                            strHH += word[i]
                        elif word[i] == ":":
                            stage = 1
                        else:
                            stage = 2
                            i -= 1
                    elif stage == 1:
                        if word[i].isdigit():
                            strMM += word[i]
                        else:
                            stage = 2
                            i -= 1
                    elif stage == 2:
                        remainder = word[i:].replace(".", "")
                        break
                if remainder == "":
                    nextWord = wordNext.replace(".", "")
                    if nextWord == "am" or nextWord == "pm":
                        remainder = nextWord
                        used += 1
                    elif nextWord == "tonight":
                        remainder = "pm"
                        used += 1
                    elif wordNext == "in" and wordNextNext == "the" and \
                            words[idx + 3] == "morning":
                        remainder = "am"
                        used += 3
                    elif wordNext == "in" and wordNextNext == "the" and \
                            words[idx + 3] == "afternoon":
                        remainder = "pm"
                        used += 3
                    elif wordNext == "in" and wordNextNext == "the" and \
                            words[idx + 3] == "evening":
                        remainder = "pm"
                        used += 3
                    elif wordNext == "in" and wordNextNext == "morning":
                        remainder = "am"
                        used += 2
                    elif wordNext == "in" and wordNextNext == "afternoon":
                        remainder = "pm"
                        used += 2
                    elif wordNext == "in" and wordNextNext == "evening":
                        remainder = "pm"
                        used += 2
                    elif wordNext == "this" and wordNextNext == "morning":
                        remainder = "am"
                        used = 2
                    elif wordNext == "this" and wordNextNext == "afternoon":
                        remainder = "pm"
                        used = 2
                    elif wordNext == "this" and wordNextNext == "evening":
                        remainder = "pm"
                        used = 2
                    elif wordNext == "at" and wordNextNext == "night":
                        if strHH > 5:
                            remainder = "pm"
                        else:
                            remainder = "am"
                        used += 2
                    else:
                        if timeQualifier != "":
                            military = True
                            if strHH <= 12 and \
                                    (timeQualifier == "evening" or
                                     timeQualifier == "afternoon"):
                                strHH += 12
            else:
                # try to parse # s without colons
                # 5 hours, 10 minutes etc.
                length = len(word)
                strNum = ""
                remainder = ""
                for i in range(length):
                    if word[i].isdigit():
                        strNum += word[i]
                    else:
                        remainder += word[i]

                if remainder == "":
                    remainder = wordNext.replace(".", "").lstrip().rstrip()
                if (
                        remainder == "pm" or
                        wordNext == "pm" or
                        remainder == "p.m." or
                        wordNext == "p.m."):
                    strHH = strNum
                    remainder = "pm"
                    used = 1
                elif (
                        remainder == "am" or
                        wordNext == "am" or
                        remainder == "a.m." or
                        wordNext == "a.m."):
                    strHH = strNum
                    remainder = "am"
                    used = 1
                else:
                    if (
                            int(strNum) > 100 and
                            (
                                    wordPrev == "o" or
                                    wordPrev == "oh"
                            )):
                        # 0800 hours (pronounced oh-eight-hundred)
                        strHH = int(strNum) / 100
                        strMM = int(strNum) - strHH * 100
                        military = True
                        if wordNext == "hours":
                            used += 1
                    elif (
                            (wordNext == "hours" or wordNext == "hour" or
                             remainder == "hours" or remainder == "hour") and
                            word[0] != '0' and
                            (
                                    int(strNum) < 100 or
                                    int(strNum) > 2400
                            )):
                        # ignores military time
                        # "in 3 hours"
                        hrOffset = int(strNum)
                        used = 2
                        isTime = False
                        hrAbs = -1
                        minAbs = -1

                    elif wordNext == "minutes" or wordNext == "minute" or \
                            remainder == "minutes" or remainder == "minute":
                        # "in 10 minutes"
                        minOffset = int(strNum)
                        used = 2
                        isTime = False
                        hrAbs = -1
                        minAbs = -1
                    elif wordNext == "seconds" or wordNext == "second" \
                            or remainder == "seconds" or remainder == "second":
                        # in 5 seconds
                        secOffset = int(strNum)
                        used = 2
                        isTime = False
                        hrAbs = -1
                        minAbs = -1
                    elif int(strNum) > 100:
                        strHH = int(strNum) / 100
                        strMM = int(strNum) - strHH * 100
                        military = True
                        if wordNext == "hours" or wordNext == "hour" or \
                                remainder == "hours" or remainder == "hour":
                            used += 1
                    elif wordNext and wordNext[0].isdigit():
                        strHH = strNum
                        strMM = wordNext
                        military = True
                        used += 1
                        if wordNext == "hours" or wordNext == "hour" or \
                                remainder == "hours" or remainder == "hour":
                            used += 1
                    elif (
                            wordNext == "" or wordNext == "o'clock" or
                            (
                                    wordNext == "in" and
                                    (
                                            wordNextNext == "the" or
                                            wordNextNext == timeQualifier
                                    )
                            )):
                        strHH = strNum
                        strMM = 00
                        if wordNext == "o'clock":
                            used += 1
                        if wordNext == "in" or wordNextNext == "in":
                            used += (1 if wordNext == "in" else 2)
                            if (wordNextNext and
                                    wordNextNext in timeQualifier or
                                    (words[words.index(wordNextNext) + 1] and
                                     words[words.index(wordNextNext) + 1] in
                                     timeQualifier)):
                                if (wordNextNext == "afternoon" or
                                        (len(words) >
                                         words.index(wordNextNext) + 1 and
                                         words[words.index(
                                             wordNextNext) + 1] ==
                                         "afternoon")):
                                    remainder = "pm"
                                if (wordNextNext == "evening" or
                                        (len(words) >
                                         (words.index(wordNextNext) + 1) and
                                         words[words.index(
                                             wordNextNext) + 1] == "evening")):
                                    remainder = "pm"
                                if (wordNextNext == "morning" or
                                        (len(words) >
                                         words.index(wordNextNext) + 1 and
                                         words[words.index(
                                             wordNextNext) + 1] == "morning")):
                                    remainder = "am"
                        if timeQualifier != "":
                            military = True
                    else:
                        isTime = False

            # keep current date
            if not military and remainder not in ["pm", "am", "o'clock"]:
                hrOffset = hrOffset + int(dateNow.strftime("%H"))
                minOffset = minOffset + int(dateNow.strftime("%M"))
                secOffset = secOffset + int(dateNow.strftime("%S"))

            strHH = int(strHH) if strHH else 0
            strMM = int(strMM) if strMM else 0
            strHH = strHH + 12 if remainder == "pm" and strHH < 12 else strHH
            strHH = strHH - 12 if remainder == "am" and strHH >= 12 else strHH
            if strHH > 24 or strMM > 59:
                isTime = False
                used = 0
            if isTime:
                hrAbs = strHH * 1
                minAbs = strMM * 1
                used += 1
        if used > 0:
            # removed parsed words from the sentence
            for i in range(used):
                if idx + i >= len(words):
                    break
                words[idx + i] = ""

            if wordPrev == "o" or wordPrev == "oh":
                words[words.index(wordPrev)] = ""

            if wordPrev == "early":
                hrOffset = -1
                words[idx - 1] = ""
                idx -= 1
            elif wordPrev == "late":
                hrOffset = 1
                words[idx - 1] = ""
                idx -= 1
            if idx > 0 and wordPrev in markers:
                words[idx - 1] = ""
            if idx > 1 and wordPrevPrev in markers:
                words[idx - 2] = ""

            idx += used - 1
            found = True

    # check that we found a date
    if not date_found:
        return None

    if dayOffset is False:
        dayOffset = 0

    # perform date manipulation

    extractedDate = dateNow
    extractedDate = extractedDate.replace(microsecond=0,
                                          second=0,
                                          minute=0,
                                          hour=0)
    if datestr != "":
        temp = datetime.strptime(datestr, "%B %d")
        if not hasYear:
            temp = temp.replace(year=extractedDate.year)
            if extractedDate < temp:
                extractedDate = extractedDate.replace(year=int(currentYear),
                                                      month=int(
                                                          temp.strftime(
                                                              "%m")),
                                                      day=int(temp.strftime(
                                                          "%d")))
            else:
                extractedDate = extractedDate.replace(
                    year=int(currentYear) + 1,
                    month=int(temp.strftime("%m")),
                    day=int(temp.strftime("%d")))
        else:
            extractedDate = extractedDate.replace(
                year=int(temp.strftime("%Y")),
                month=int(temp.strftime("%m")),
                day=int(temp.strftime("%d")))

    if timeStr != "":
        temp = datetime(timeStr)
        extractedDate = extractedDate.replace(hour=temp.strftime("%H"),
                                              minute=temp.strftime("%M"),
                                              second=temp.strftime("%S"))

    if yearOffset != 0:
        extractedDate = extractedDate + relativedelta(years=yearOffset)
    if monthOffset != 0:
        extractedDate = extractedDate + relativedelta(months=monthOffset)
    if dayOffset != 0:
        extractedDate = extractedDate + relativedelta(days=dayOffset)
    if hrAbs != -1 and minAbs != -1:

        extractedDate = extractedDate + relativedelta(hours=hrAbs,
                                                      minutes=minAbs)
        if (hrAbs != 0 or minAbs != 0) and datestr == "":
            if not daySpecified and dateNow > extractedDate:
                extractedDate = extractedDate + relativedelta(days=1)
    if hrOffset != 0:
        extractedDate = extractedDate + relativedelta(hours=hrOffset)
    if minOffset != 0:
        extractedDate = extractedDate + relativedelta(minutes=minOffset)
    if secOffset != 0:
        extractedDate = extractedDate + relativedelta(seconds=secOffset)
    for idx, word in enumerate(words):
        if words[idx] == "and" and \
                words[idx - 1] == "" and words[idx + 1] == "":
            words[idx] = ""

    resultStr = " ".join(words)
    resultStr = ' '.join(resultStr.split())
    return [extractedDate, resultStr]


def isFractional_en(input_str, short_scale=True):
    """
    This function takes the given text and checks if it is a fraction.

    Args:
        input_str (str): the string to check if fractional
        short_scale (bool): use short scale if True, long scale if False
    Returns:
        (bool) or (float): False if not a fraction, otherwise the fraction

    """
    if input_str.endswith('s', -1):
        input_str = input_str[:len(input_str) - 1]  # e.g. "fifths"

    fracts = {"whole": 1, "half": 2, "halve": 2, "quarter": 4}
    if short_scale:
        for num in SHORT_ORDINAL_STRING_EN:
            if num > 2:
                fracts[SHORT_ORDINAL_STRING_EN[num]] = num
    else:
        for num in LONG_ORDINAL_STRING_EN:
            if num > 2:
                fracts[LONG_ORDINAL_STRING_EN[num]] = num

    if input_str.lower() in fracts:
        return 1.0 / fracts[input_str.lower()]
    return False


def normalize_en(text, remove_articles):
    """ English string normalization """

    words = text.split()  # this also removed extra spaces
    normalized = ""
    for word in words:
        if remove_articles and word in ["the", "a", "an"]:
            continue

        # Expand common contractions, e.g. "isn't" -> "is not"
        contraction = ["ain't", "aren't", "can't", "could've", "couldn't",
                       "didn't", "doesn't", "don't", "gonna", "gotta",
                       "hadn't", "hasn't", "haven't", "he'd", "he'll", "he's",
                       "how'd", "how'll", "how's", "I'd", "I'll", "I'm",
                       "I've", "isn't", "it'd", "it'll", "it's", "mightn't",
                       "might've", "mustn't", "must've", "needn't",
                       "oughtn't",
                       "shan't", "she'd", "she'll", "she's", "shouldn't",
                       "should've", "somebody's", "someone'd", "someone'll",
                       "someone's", "that'll", "that's", "that'd", "there'd",
                       "there're", "there's", "they'd", "they'll", "they're",
                       "they've", "wasn't", "we'd", "we'll", "we're", "we've",
                       "weren't", "what'd", "what'll", "what're", "what's",
                       "whats",  # technically incorrect but some STT outputs
                       "what've", "when's", "when'd", "where'd", "where's",
                       "where've", "who'd", "who'd've", "who'll", "who're",
                       "who's", "who've", "why'd", "why're", "why's", "won't",
                       "won't've", "would've", "wouldn't", "wouldn't've",
                       "y'all", "ya'll", "you'd", "you'd've", "you'll",
                       "y'aint", "y'ain't", "you're", "you've"]
        if word in contraction:
            expansion = ["is not", "are not", "can not", "could have",
                         "could not", "did not", "does not", "do not",
                         "going to", "got to", "had not", "has not",
                         "have not", "he would", "he will", "he is",
                         "how did",
                         "how will", "how is", "I would", "I will", "I am",
                         "I have", "is not", "it would", "it will", "it is",
                         "might not", "might have", "must not", "must have",
                         "need not", "ought not", "shall not", "she would",
                         "she will", "she is", "should not", "should have",
                         "somebody is", "someone would", "someone will",
                         "someone is", "that will", "that is", "that would",
                         "there would", "there are", "there is", "they would",
                         "they will", "they are", "they have", "was not",
                         "we would", "we will", "we are", "we have",
                         "were not", "what did", "what will", "what are",
                         "what is",
                         "what is", "what have", "when is", "when did",
                         "where did", "where is", "where have", "who would",
                         "who would have", "who will", "who are", "who is",
                         "who have", "why did", "why are", "why is",
                         "will not", "will not have", "would have",
                         "would not", "would not have", "you all", "you all",
                         "you would", "you would have", "you will",
                         "you are not", "you are not", "you are", "you have"]
            word = expansion[contraction.index(word)]

        # Convert numbers into digits, e.g. "two" -> "2"
        textNumbers = ["zero", "one", "two", "three", "four", "five", "six",
                       "seven", "eight", "nine", "ten", "eleven", "twelve",
                       "thirteen", "fourteen", "fifteen", "sixteen",
                       "seventeen", "eighteen", "nineteen", "twenty"]
        if word in textNumbers:
            word = str(textNumbers.index(word))

        normalized += " " + word

    return normalized[1:]  # strip the initial space<|MERGE_RESOLUTION|>--- conflicted
+++ resolved
@@ -337,13 +337,8 @@
 
         # is this a spoken fraction?
         # half cup
-<<<<<<< HEAD
-        if not val:
+        if val is False:
             val = isFractional_en(word, short_scale=short_scale)
-=======
-        if val is False:
-            val = isFractional_en(word)
->>>>>>> 10933834
 
         # 2 fifths
         if not ordinals:
