--- conflicted
+++ resolved
@@ -21,15 +21,9 @@
 
 # The following lines are replaced during the release process.
 # START_VERSION_BLOCK
-<<<<<<< HEAD
-CORE_VERSION_MAJOR = 0
-CORE_VERSION_MINOR = 9
-CORE_VERSION_BUILD = 17
-=======
 CORE_VERSION_MAJOR = 18
 CORE_VERSION_MINOR = 2
 CORE_VERSION_BUILD = 0
->>>>>>> b884378f
 # END_VERSION_BLOCK
 
 CORE_VERSION_TUPLE = (CORE_VERSION_MAJOR,
