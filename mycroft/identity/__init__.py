--- conflicted
+++ resolved
@@ -59,23 +59,14 @@
         return
 
     @staticmethod
-<<<<<<< HEAD
-    def update(login={}):
-        # expiration = login.get("expiration", 0)
-        # IdentityManager.__identity.uuid = login.get("uuid", "")
-        # IdentityManager.__identity.access = login.get("accessToken", "")
-        # IdentityManager.__identity.refresh = login.get("refreshToken", "")
-        # IdentityManager.__identity.expires_at = time.time() + expiration
+    def update(login=None):
+        #login = login or {}
+        #expiration = login.get("expiration", 0)
+        #IdentityManager.__identity.uuid = login.get("uuid", "")
+        #IdentityManager.__identity.access = login.get("accessToken", "")
+        #IdentityManager.__identity.refresh = login.get("refreshToken", "")
+        #IdentityManager.__identity.expires_at = time.time() + expiration
         return
-=======
-    def update(login=None):
-        login = login or {}
-        expiration = login.get("expiration", 0)
-        IdentityManager.__identity.uuid = login.get("uuid", "")
-        IdentityManager.__identity.access = login.get("accessToken", "")
-        IdentityManager.__identity.refresh = login.get("refreshToken", "")
-        IdentityManager.__identity.expires_at = time.time() + expiration
->>>>>>> 8a2595e8
 
     @staticmethod
     def get():
