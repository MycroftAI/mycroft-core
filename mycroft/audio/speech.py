# Copyright 2017 Mycroft AI Inc.
#
# Licensed under the Apache License, Version 2.0 (the "License");
# you may not use this file except in compliance with the License.
# You may obtain a copy of the License at
#
#    http://www.apache.org/licenses/LICENSE-2.0
#
# Unless required by applicable law or agreed to in writing, software
# distributed under the License is distributed on an "AS IS" BASIS,
# WITHOUT WARRANTIES OR CONDITIONS OF ANY KIND, either express or implied.
# See the License for the specific language governing permissions and
# limitations under the License.
#
import time
import re

from threading import Lock
from mycroft.configuration import Configuration
from mycroft.tts import TTSFactory
from mycroft.util import create_signal, check_for_signal
from mycroft.util.log import LOG
from mycroft.metrics import report_timing, Stopwatch

ws = None  # TODO:18.02 - Rename to "messagebus"
config = None
tts = None
tts_hash = None
lock = Lock()

_last_stop_signal = 0


def _start_listener(message):
    """
        Force Mycroft to start listening (as if 'Hey Mycroft' was spoken)
    """
    create_signal('startListening')


def handle_speak(event):
    """
        Handle "speak" message
    """
    config = Configuration.get()
    Configuration.init(ws)
    global _last_stop_signal

    # Get conversation ID
    if event.context and 'ident' in event.context:
        ident = event.context['ident']
    else:
        ident = 'unknown'

    with lock:
        stopwatch = Stopwatch()
        stopwatch.start()
        utterance = event.data['utterance']
        if event.data.get('expect_response', False):
            # When expect_response is requested, the listener will be restarted
            # at the end of the next bit of spoken audio.
            ws.once('recognizer_loop:audio_output_end', _start_listener)

        # This is a bit of a hack for Picroft.  The analog audio on a Pi blocks
        # for 30 seconds fairly often, so we don't want to break on periods
        # (decreasing the chance of encountering the block).  But we will
        # keep the split for non-Picroft installs since it give user feedback
        # faster on longer phrases.
        #
        # TODO: Remove or make an option?  This is really a hack, anyway,
        # so we likely will want to get rid of this when not running on Mimic
        if not config.get('enclosure', {}).get('platform') == "picroft":
            start = time.time()
            chunks = re.split(r'(?<!\w\.\w.)(?<![A-Z][a-z]\.)(?<=\.|\?)\s',
                              utterance)
            for chunk in chunks:
                try:
                    mute_and_speak(chunk, ident)
                except KeyboardInterrupt:
                    raise
                except Exception:
                    LOG.error('Error in mute_and_speak', exc_info=True)
                if (_last_stop_signal > start or
                        check_for_signal('buttonPress')):
                    break
        else:
            mute_and_speak(utterance, ident)

        stopwatch.stop()
    report_timing(ident, 'speech', stopwatch, {'utterance': utterance,
                                               'tts': tts.__class__.__name__})


def mute_and_speak(utterance, ident):
    """
        Mute mic and start speaking the utterance using selected tts backend.

        Args:
            utterance:  The sentence to be spoken
            ident:      Ident tying the utterance to the source query
    """
    global tts_hash

    # update TTS object if configuration has changed
    if tts_hash != hash(str(config.get('tts', ''))):
        global tts
        # Stop tts playback thread
        tts.playback.stop()
        tts.playback.join()
        # Create new tts instance
        tts = TTSFactory.create()
        tts.init(ws)
        tts_hash = hash(str(config.get('tts', '')))

    LOG.info("Speak: " + utterance)
<<<<<<< HEAD
    try:
        tts.validate_and_execute(utterance)
    finally:
        lock.release()
=======
    tts.execute(utterance, ident)
>>>>>>> ed6ab224


def handle_stop(event):
    """
        handle stop message
    """
    global _last_stop_signal
    if check_for_signal("isSpeaking", -1):
        _last_stop_signal = time.time()
        tts.playback.clear_queue()
        tts.playback.clear_visimes()


def init(websocket):
    """
        Start speach related handlers
    """

    global ws
    global tts
    global tts_hash
    global config

    ws = websocket
    Configuration.init(ws)
    config = Configuration.get()
    ws.on('mycroft.stop', handle_stop)
    ws.on('mycroft.audio.speech.stop', handle_stop)
    ws.on('speak', handle_speak)
    ws.on('mycroft.mic.listen', _start_listener)

    tts = TTSFactory.create()
    tts.init(ws)
    tts_hash = config.get('tts')


def shutdown():
    global tts
    if tts:
        tts.playback.stop()
        tts.playback.join()<|MERGE_RESOLUTION|>--- conflicted
+++ resolved
@@ -113,14 +113,10 @@
         tts_hash = hash(str(config.get('tts', '')))
 
     LOG.info("Speak: " + utterance)
-<<<<<<< HEAD
     try:
-        tts.validate_and_execute(utterance)
+        tts.validate_and_execute(utterance, ident)
     finally:
         lock.release()
-=======
-    tts.execute(utterance, ident)
->>>>>>> ed6ab224
 
 
 def handle_stop(event):
