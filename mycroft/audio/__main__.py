--- conflicted
+++ resolved
@@ -47,20 +47,11 @@
     try:
         reset_sigint_handler()
         check_for_signal("isSpeaking")
-<<<<<<< HEAD
-        bus = MessageBusClient()  # Connect to the Mycroft Messagebus
-        Configuration.set_config_update_handlers(bus)
-        callbacks = StatusCallbackMap(on_ready=ready_hook, on_error=error_hook,
-                                      on_stopping=stopping_hook)
-        status = ProcessStatus('audio', bus, callbacks)
-        speech.init(bus)
-=======
         whitelist = ['mycroft.audio.service']
         bus = start_message_bus_client("AUDIO", whitelist=whitelist)
         callbacks = StatusCallbackMap(on_ready=ready_hook, on_error=error_hook,
                                       on_stopping=stopping_hook)
         status = ProcessStatus('audio', bus, callbacks)
->>>>>>> 38839a14
 
         speech.init(bus)
 
