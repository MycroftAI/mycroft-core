--- conflicted
+++ resolved
@@ -71,13 +71,8 @@
 meter_thresh = -1
 
 screen_mode = 0   # 0 = main, 1 = help, others in future?
-<<<<<<< HEAD
-FULL_REDRAW_FREQUENCY = 10  # seconds between full redraws
-last_full_redraw = time.time() - FULL_REDRAW_FREQUENCY  # last full-redraw time
-=======
 FULL_REDRAW_FREQUENCY = 10    # seconds between full redraws
-last_full_redraw = time.time()-(FULL_REDRAW_FREQUENCY-1)  # seed for 1s redraw
->>>>>>> d7ee9717
+last_full_redraw = time.time()-(FULL_REDRAW_FREQUENCY  -1)  # seed for 1sredraw
 screen_lock = Lock()
 
 # Curses color codes (reassigned at runtime)
@@ -377,22 +372,15 @@
 
 def scroll_log(up, num_lines=None):
     global log_line_offset
-<<<<<<< HEAD
-    if page_up:
-        log_line_offset -= size_log_area / 2
-    else:
-        log_line_offset += size_log_area / 2
-=======
 
     # default to a half-page
     if not num_lines:
-        num_lines = size_log_area/2
+        num_lines = size_log_area / 2
 
     if up:
         log_line_offset -= num_lines
     else:
         log_line_offset += num_lines
->>>>>>> d7ee9717
     if log_line_offset > len(filteredLog):
         log_line_offset = len(filteredLog) - 10
     if log_line_offset < 0:
