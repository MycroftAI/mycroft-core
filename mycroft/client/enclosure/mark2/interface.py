--- conflicted
+++ resolved
@@ -22,12 +22,9 @@
 from mycroft.messagebus.message import Message
 from mycroft.util.hardware_capabilities import EnclosureCapabilities
 from mycroft.util.log import LOG
-<<<<<<< HEAD
+from mycroft.util.network_utils import check_system_clock_sync_status
 
 from .activities import InternetConnectActivity, NetworkConnectActivity
-=======
-from mycroft.util.network_utils import connected, NetworkManager, check_system_clock_sync_status
->>>>>>> ea5cf613
 
 SERVICES = ("audio", "skills", "speech")
 
@@ -374,7 +371,6 @@
             self.bus.remove(f"{service}.initialize.ended",
                             self.handle_service_initialized)
 
-<<<<<<< HEAD
     def _detect_network(self):
         network_activity = NetworkConnectActivity(
             "hardware.network-detection",
@@ -391,7 +387,7 @@
             self.bus
         )
         internet_activity.run()
-=======
+
     def handle_internet_connected(self, _):
         self._synchronize_system_clock()
         self._authenticate_with_server()
@@ -403,7 +399,6 @@
                 self._pair_with_server()
         LOG.info("Device is ready for use, activating microphone")
         self.bus.emit(Message("mycroft.mic.unmute"))
->>>>>>> ea5cf613
 
     def _update_system(self):
         """Skips system update using Admin service.
