--- conflicted
+++ resolved
@@ -257,15 +257,11 @@
         self.bus.on('hardware.network-detected',
                     self._handle_network_detected)
         self.bus.on('hardware.internet-detected',
-<<<<<<< HEAD
-                    self.handle_internet_connected)
-        self.bus.on('server-connect.authenticated', self.handle_server_authenticated)
-=======
                     self._handle_internet_connected)
 
         self.bus.on('system.wifi.setup.create-hotspot',
                     self._handle_create_hotspot)
->>>>>>> 5030da2c
+        self.bus.on('server-connect.authenticated', self.handle_server_authenticated)
 
     def handle_start_recording(self, message):
         LOG.debug("Gathering speech stuff")
@@ -443,20 +439,18 @@
         )
         sync_activity.run()
 
-<<<<<<< HEAD
+    def _create_hotspot(self):
+        hotspot_activity = HotspotActivity(
+            "network.hotspot", self.bus
+        )
+        hotspot_activity.run(block=False)
+
     def handle_server_authenticated(self, _):
         LOG.info("Server authentication successful")
         LOG.info("Activating microphone")
         self.bus.emit(Message("mycroft.mic.unmute"))
         LOG.info("Device is ready for user interactions")
         self.bus.emit(Message("mycroft.ready"))
-=======
-    def _create_hotspot(self):
-        hotspot_activity = HotspotActivity(
-            "network.hotspot", self.bus
-        )
-        hotspot_activity.run(block=False)
->>>>>>> 5030da2c
 
     def terminate(self):
         self.hardware.leds._set_led(10, (0, 0, 0))  # blank out reserved led
