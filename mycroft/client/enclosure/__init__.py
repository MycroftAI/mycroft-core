--- conflicted
+++ resolved
@@ -140,28 +140,17 @@
             self.ws.emit(Message("mycroft.wifi.start"))
 
         if "unit.factory-reset" in data:
-<<<<<<< HEAD
-            self.ws.emit(
-                Message("enclosure.eyes.spin"))
-=======
             self.ws.emit(Message("enclosure.eyes.spin"))
->>>>>>> 8629bb9e
             subprocess.call(
                 'rm ~/.mycroft/identity/identity2.json',
                 shell=True)
             self.ws.emit(Message("mycroft.wifi.reset"))
-<<<<<<< HEAD
-            self.ws.emit(Message("speak", {
-                'utterance': "This unit has been reset"}))
-            time.sleep(4)
-=======
             self.ws.emit(Message("mycroft.disable.ssh"))
             self.ws.emit(Message("speak", {
                 'utterance': mycroft.dialog.get("reset to factory defaults")}))
             wait_while_speaking()
             self.ws.emit(Message("enclosure.mouth.reset"))
             self.ws.emit(Message("enclosure.eyes.spin"))
->>>>>>> 8629bb9e
             self.ws.emit(Message("enclosure.mouth.reset"))
             subprocess.call('systemctl reboot -i', shell=True)
 
