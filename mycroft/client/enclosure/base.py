# Copyright 2017 Mycroft AI Inc.
#
# Licensed under the Apache License, Version 2.0 (the "License");
# you may not use this file except in compliance with the License.
# You may obtain a copy of the License at
#
#    http://www.apache.org/licenses/LICENSE-2.0
#
# Unless required by applicable law or agreed to in writing, software
# distributed under the License is distributed on an "AS IS" BASIS,
# WITHOUT WARRANTIES OR CONDITIONS OF ANY KIND, either express or implied.
# See the License for the specific language governing permissions and
# limitations under the License.
#
import asyncio

from collections import namedtuple
from threading import Lock

from mycroft.configuration import Configuration
from mycroft.messagebus.client import MessageBusClient
from mycroft.util import create_daemon
from mycroft.util.log import LOG

import json
import tornado.web as web
from tornado import ioloop
from tornado.websocket import WebSocketHandler
from mycroft.messagebus.message import Message


Namespace = namedtuple('Namespace', ['name', 'pages'])
write_lock = Lock()
namespace_lock = Lock()

RESERVED_KEYS = ['__from', '__idle']


def _get_page_data(message):
    """ Extract page related data from a message.

    Args:
        message: messagebus message object
    Returns:
        tuple (page, namespace, index)
    Raises:
        ValueError if value is missing.
    """
    data = message.data
    # Note:  'page' can be either a string or a list of strings
    if 'page' not in data:
        raise ValueError("Page missing in data")
    if 'index' in data:
        index = data['index']
    else:
        index = 0
    page = data.get("page", "")
    namespace = data.get("__from", "")
    return page, namespace, index


class Enclosure:
    def __init__(self):
        # Establish Enclosure's websocket connection to the messagebus
        LOG.info('Starting base enclosure')
        LOG.info('Connecting to core message bus')
        self.bus = MessageBusClient()
<<<<<<< HEAD
        LOG.info('Finished connecting to message bus')

=======
>>>>>>> b0c34cba
        # Load full config
        LOG.info('Loading config')
        Configuration.set_config_update_handlers(self.bus)
        config = Configuration.get()
        LOG.info('finished getting config')

        self.lang = config['lang']
        self.config = config.get("enclosure")
        self.global_config = config

        self.gui = create_gui_service(self, config['gui_websocket'])
        # This datastore holds the data associated with the GUI provider. Data
        # is stored in Namespaces, so you can have:
        # self.datastore["namespace"]["name"] = value
        # Typically the namespace is a meaningless identifier, but there is a
        # special "SYSTEM" namespace.
        self.datastore = {}

        # self.loaded is a list, each element consists of a namespace named
        # tuple.
        # The namespace namedtuple has the properties "name" and "pages"
        # The name contains the namespace name as a string and pages is a
        # mutable list of loaded pages.
        #
        # [Namespace name, [List of loaded qml pages]]
        # [
        # ["SKILL_NAME", ["page1.qml, "page2.qml", ... , "pageN.qml"]
        # [...]
        # ]
        self.loaded = []  # list of lists in order.
        self.explicit_move = True  # Set to true to send reorder commands

        # Listen for new GUI clients to announce themselves on the main bus
        self.active_namespaces = []
        self.bus.on("mycroft.gui.connected", self.on_gui_client_connected)
        self.register_gui_handlers()

        # First send any data:
        self.bus.on("gui.value.set", self.on_gui_set_value)
        self.bus.on("gui.page.show", self.on_gui_show_page)
        self.bus.on("gui.page.delete", self.on_gui_delete_page)
        self.bus.on("gui.clear.namespace", self.on_gui_delete_namespace)
        self.bus.on("gui.event.send", self.on_gui_send_event)
        LOG.info('Finished setting up base enclosure')

    def run(self):
        try:
            self.bus.run_forever()
        except Exception as e:
            LOG.error("Error: {0}".format(e))
            self.stop()

    ######################################################################
    # GUI client API

    def send(self, msg_dict):
        """ Send to all registered GUIs. """
        LOG.info('SENDING...')
        for connection in GUIWebsocketHandler.clients:
            try:
                connection.send(msg_dict)
            except Exception as e:
                LOG.exception(repr(e))

    def on_gui_send_event(self, message):
        """ Send an event to the GUIs. """
        try:
            data = {'type': 'mycroft.events.triggered',
                    'namespace': message.data.get('__from'),
                    'event_name': message.data.get('event_name'),
                    'params': message.data.get('params')}
            self.send(data)
        except Exception as e:
            LOG.error('Could not send event ({})'.format(repr(e)))

    def on_gui_set_value(self, message):
        data = message.data
        namespace = data.get("__from", "")

        # Pass these values on to the GUI renderers
        for key in data:
            if key not in RESERVED_KEYS:
                try:
                    self.set(namespace, key, data[key])
                except Exception as e:
                    LOG.exception(repr(e))

    def set(self, namespace, name, value):
        """ Perform the send of the values to the connected GUIs. """
        if namespace not in self.datastore:
            self.datastore[namespace] = {}
        if self.datastore[namespace].get(name) != value:
            self.datastore[namespace][name] = value

            # If the namespace is loaded send data to GUI
            if namespace in [l.name for l in self.loaded]:
                msg = {"type": "mycroft.session.set",
                       "namespace": namespace,
                       "data": {name: value}}
                self.send(msg)

    def on_gui_delete_page(self, message):
        """ Bus handler for removing pages. """
        page, namespace, _ = _get_page_data(message)
        try:
            with namespace_lock:
                self.remove_pages(namespace, page)
        except Exception as e:
            LOG.exception(repr(e))

    def on_gui_delete_namespace(self, message):
        """ Bus handler for removing namespace. """
        try:
            namespace = message.data['__from']
            with namespace_lock:
                self.remove_namespace(namespace)
        except Exception as e:
            LOG.exception(repr(e))

    def on_gui_show_page(self, message):
        try:
            page, namespace, index = _get_page_data(message)
            # Pass the request to the GUI(s) to pull up a page template
            with namespace_lock:
                self.show(namespace, page, index)
        except Exception as e:
            LOG.exception(repr(e))

    def __find_namespace(self, namespace):
        for i, skill in enumerate(self.loaded):
            if skill[0] == namespace:
                return i
        return None

    def __insert_pages(self, namespace, pages):
        """ Insert pages into the namespace

        Args:
            namespace (str): Namespace to add to
            pages (list):    Pages (str) to insert
        """
        LOG.debug("Inserting new pages")
        if not isinstance(pages, list):
            raise ValueError('Argument must be list of pages')

        self.send({"type": "mycroft.gui.list.insert",
                   "namespace": namespace,
                   "position": len(self.loaded[0].pages),
                   "data": [{"url": p} for p in pages]
                   })
        # Insert the pages into local reprensentation as well.
        updated = Namespace(self.loaded[0].name, self.loaded[0].pages + pages)
        self.loaded[0] = updated

    def __remove_page(self, namespace, pos):
        """ Delete page.

        Args:
            namespace (str): Namespace to remove from
            pos (int):      Page position to remove
        """
        LOG.debug("Deleting {} from {}".format(pos, namespace))
        self.send({"type": "mycroft.gui.list.remove",
                   "namespace": namespace,
                   "position": pos,
                   "items_number": 1
                   })
        # Remove the page from the local reprensentation as well.
        self.loaded[0].pages.pop(pos)

    def __insert_new_namespace(self, namespace, pages):
        """ Insert new namespace and pages.

        This first sends a message adding a new namespace at the
        highest priority (position 0 in the namespace stack)

        Args:
            namespace (str):  The skill namespace to create
            pages (str):      Pages to insert (name matches QML)
        """
        LOG.debug("Inserting new namespace")
        self.send({"type": "mycroft.session.list.insert",
                   "namespace": "mycroft.system.active_skills",
                   "position": 0,
                   "data": [{"skill_id": namespace}]
                   })

        # Load any already stored Data
        data = self.datastore.get(namespace, {})
        for key in data:
            msg = {"type": "mycroft.session.set",
                   "namespace": namespace,
                   "data": {key: data[key]}}
            self.send(msg)

        LOG.debug("Inserting new page")
        self.send({"type": "mycroft.gui.list.insert",
                   "namespace": namespace,
                   "position": 0,
                   "data": [{"url": p} for p in pages]
                   })
        # Make sure the local copy is updated
        self.loaded.insert(0, Namespace(namespace, pages))

    def __move_namespace(self, from_pos, to_pos):
        """ Move an existing namespace to a new position in the stack.

        Args:
            from_pos (int): Position in the stack to move from
            to_pos (int): Position to move to
        """
        LOG.debug("Activating existing namespace")
        # Seems like the namespace is moved to the top automatically when
        # a page change is done. Deactivating this for now.
        if self.explicit_move:
            LOG.debug("move {} to {}".format(from_pos, to_pos))
            self.send({"type": "mycroft.session.list.move",
                       "namespace": "mycroft.system.active_skills",
                       "from": from_pos, "to": to_pos,
                       "items_number": 1})
        # Move the local representation of the skill from current
        # position to position 0.
        self.loaded.insert(to_pos, self.loaded.pop(from_pos))

    def __switch_page(self, namespace, pages):
        """ Switch page to an already loaded page.

        Args:
            pages (list): pages (str) to switch to
            namespace (str):  skill namespace
        """
        try:
            num = self.loaded[0].pages.index(pages[0])
        except Exception as e:
            LOG.exception(repr(e))
            num = 0

        LOG.debug('Switching to already loaded page at '
                  'index {} in namespace {}'.format(num, namespace))
        self.send({"type": "mycroft.events.triggered",
                   "namespace": namespace,
                   "event_name": "page_gained_focus",
                   "data": {"number": num}})

    def show(self, namespace, page, index):
        """ Show a page and load it as needed.

        Args:
            page (str or list): page(s) to show
            namespace (str):  skill namespace
            index (int): ??? TODO: Unused in code ???

        TODO: - Update sync to match.
              - Separate into multiple functions/methods
        """

        LOG.debug("GUIConnection activating: " + namespace)
        pages = page if isinstance(page, list) else [page]

        # find namespace among loaded namespaces
        try:
            index = self.__find_namespace(namespace)
            if index is None:
                # This namespace doesn't exist, insert them first so they're
                # shown.
                self.__insert_new_namespace(namespace, pages)
                return
            else:  # Namespace exists
                if index > 0:
                    # Namespace is inactive, activate it by moving it to
                    # position 0
                    self.__move_namespace(index, 0)

                # Find if any new pages needs to be inserted
                new_pages = [p for p in pages if p not in self.loaded[0].pages]
                if new_pages:
                    self.__insert_pages(namespace, new_pages)
                else:
                    # No new pages, just switch
                    self.__switch_page(namespace, pages)
        except Exception as e:
            LOG.exception(repr(e))

    def remove_namespace(self, namespace):
        """ Remove namespace.

        Args:
            namespace (str): namespace to remove
        """
        index = self.__find_namespace(namespace)
        if index is None:
            return
        else:
            LOG.debug("Removing namespace {} at {}".format(namespace, index))
            self.send({"type": "mycroft.session.list.remove",
                       "namespace": "mycroft.system.active_skills",
                       "position": index,
                       "items_number": 1
                       })
            # Remove namespace from loaded namespaces
            self.loaded.pop(index)

    def remove_pages(self, namespace, pages):
        """ Remove the listed pages from the provided namespace.

        Args:
            namespace (str):    The namespace to modify
            pages (list):       List of page names (str) to delete
        """
        try:
            index = self.__find_namespace(namespace)
            if index is None:
                return
            else:
                # Remove any pages that doesn't exist in the namespace
                pages = [p for p in pages if p in self.loaded[index].pages]
                # Make sure to remove pages from the back
                indexes = [self.loaded[index].pages.index(p) for p in pages]
                indexes = sorted(indexes)
                indexes.reverse()
                for page_index in indexes:
                    self.__remove_page(namespace, page_index)
        except Exception as e:
            LOG.exception(repr(e))

    ######################################################################
    # GUI client socket
    #
    # The basic mechanism is:
    # 1) GUI client announces itself on the main messagebus
    # 2) Mycroft prepares a port for a socket connection to this GUI
    # 3) The port is announced over the messagebus
    # 4) The GUI connects on the socket
    # 5) Connection persists for graphical interaction indefinitely
    #
    # If the connection is lost, it must be renegotiated and restarted.
    def on_gui_client_connected(self, message):
        # GUI has announced presence
        LOG.info('GUI HAS ANNOUNCED!')
        port = self.global_config["gui_websocket"]["base_port"]
        LOG.debug("on_gui_client_connected")
        gui_id = message.data.get("gui_id")

        LOG.debug("Heard announcement from gui_id: {}".format(gui_id))

        # Announce connection, the GUI should connect on it soon
        self.bus.emit(Message("mycroft.gui.port",
                              {"port": port,
                               "gui_id": gui_id}))

    def register_gui_handlers(self):
        # TODO: Register handlers for standard (Mark 1) events
        # self.bus.on('enclosure.eyes.on', self.on)
        # self.bus.on('enclosure.eyes.off', self.off)
        # self.bus.on('enclosure.eyes.blink', self.blink)
        # self.bus.on('enclosure.eyes.narrow', self.narrow)
        # self.bus.on('enclosure.eyes.look', self.look)
        # self.bus.on('enclosure.eyes.color', self.color)
        # self.bus.on('enclosure.eyes.level', self.brightness)
        # self.bus.on('enclosure.eyes.volume', self.volume)
        # self.bus.on('enclosure.eyes.spin', self.spin)
        # self.bus.on('enclosure.eyes.timedspin', self.timed_spin)
        # self.bus.on('enclosure.eyes.reset', self.reset)
        # self.bus.on('enclosure.eyes.setpixel', self.set_pixel)
        # self.bus.on('enclosure.eyes.fill', self.fill)

        # self.bus.on('enclosure.mouth.reset', self.reset)
        # self.bus.on('enclosure.mouth.talk', self.talk)
        # self.bus.on('enclosure.mouth.think', self.think)
        # self.bus.on('enclosure.mouth.listen', self.listen)
        # self.bus.on('enclosure.mouth.smile', self.smile)
        # self.bus.on('enclosure.mouth.viseme', self.viseme)
        # self.bus.on('enclosure.mouth.text', self.text)
        # self.bus.on('enclosure.mouth.display', self.display)
        # self.bus.on('enclosure.mouth.display_image', self.display_image)
        # self.bus.on('enclosure.weather.display', self.display_weather)

        # self.bus.on('recognizer_loop:record_begin', self.mouth.listen)
        # self.bus.on('recognizer_loop:record_end', self.mouth.reset)
        # self.bus.on('recognizer_loop:audio_output_start', self.mouth.talk)
        # self.bus.on('recognizer_loop:audio_output_end', self.mouth.reset)
        pass


##########################################################################
# GUIConnection
##########################################################################

gui_app_settings = {
    'debug': True
}


def create_gui_service(enclosure, config):
    import tornado.options
    LOG.info('Starting message bus for GUI...')
    # Disable all tornado logging so mycroft loglevel isn't overridden
    tornado.options.parse_command_line(['--logging=None'])

    routes = [(config['route'], GUIWebsocketHandler)]
    application = web.Application(routes, debug=True)
    application.enclosure = enclosure
    application.listen(config['base_port'], config['host'])

    create_daemon(ioloop.IOLoop.instance().start)
    LOG.info('GUI Message bus started!')
    return application


class GUIWebsocketHandler(WebSocketHandler):
    """The socket pipeline between the GUI and Mycroft."""
    clients = []

    def open(self):
        GUIWebsocketHandler.clients.append(self)
        LOG.info('New Connection opened!')
        self.synchronize()

    def on_close(self):
        LOG.info('Closing {}'.format(id(self)))
        GUIWebsocketHandler.clients.remove(self)

    def synchronize(self):
        """ Upload namespaces, pages and data to the last connected. """
        namespace_pos = 0
        enclosure = self.application.enclosure

        for namespace, pages in enclosure.loaded:
            LOG.info('Sync {}'.format(namespace))
            # Insert namespace
            self.send({"type": "mycroft.session.list.insert",
                       "namespace": "mycroft.system.active_skills",
                       "position": namespace_pos,
                       "data": [{"skill_id": namespace}]
                       })
            # Insert pages
            self.send({"type": "mycroft.gui.list.insert",
                       "namespace": namespace,
                       "position": 0,
                       "data": [{"url": p} for p in pages]
                       })
            # Insert data
            data = enclosure.datastore.get(namespace, {})
            for key in data:
                self.send({"type": "mycroft.session.set",
                           "namespace": namespace,
                           "data": {key: data[key]}
                           })
            namespace_pos += 1

    def on_message(self, message):
        LOG.info("Received: {}".format(message))
        msg = json.loads(message)
        if (msg.get('type') == "mycroft.events.triggered" and
                (msg.get('event_name') == 'page_gained_focus' or
                    msg.get('event_name') == 'system.gui.user.interaction')):
            # System event, a page was changed
            msg_type = 'gui.page_interaction'
            msg_data = {'namespace': msg['namespace'],
                        'page_number': msg['parameters'].get('number')}
        elif msg.get('type') == "mycroft.events.triggered":
            # A normal event was triggered
            msg_type = '{}.{}'.format(msg['namespace'], msg['event_name'])
            msg_data = msg['parameters']

        elif msg.get('type') == 'mycroft.session.set':
            # A value was changed send it back to the skill
            msg_type = '{}.{}'.format(msg['namespace'], 'set')
            msg_data = msg['data']

        message = Message(msg_type, msg_data)
        LOG.info('Forwarding to bus...')
        self.application.enclosure.bus.emit(message)
        LOG.info('Done!')

    def write_message(self, *arg, **kwarg):
        """Wraps WebSocketHandler.write_message() with a lock. """
        try:
            asyncio.get_event_loop()
        except RuntimeError:
            asyncio.set_event_loop(asyncio.new_event_loop())

        with write_lock:
            super().write_message(*arg, **kwarg)

    def send(self, data):
        """Send the given data across the socket as JSON

        Args:
            data (dict): Data to transmit
        """
        s = json.dumps(data)
        LOG.info('Sending {}'.format(s))
        self.write_message(s)

    def check_origin(self, origin):
        """Disable origin check to make js connections work."""
        return True<|MERGE_RESOLUTION|>--- conflicted
+++ resolved
@@ -62,19 +62,10 @@
 class Enclosure:
     def __init__(self):
         # Establish Enclosure's websocket connection to the messagebus
-        LOG.info('Starting base enclosure')
-        LOG.info('Connecting to core message bus')
         self.bus = MessageBusClient()
-<<<<<<< HEAD
-        LOG.info('Finished connecting to message bus')
-
-=======
->>>>>>> b0c34cba
         # Load full config
-        LOG.info('Loading config')
         Configuration.set_config_update_handlers(self.bus)
         config = Configuration.get()
-        LOG.info('finished getting config')
 
         self.lang = config['lang']
         self.config = config.get("enclosure")
@@ -113,7 +104,6 @@
         self.bus.on("gui.page.delete", self.on_gui_delete_page)
         self.bus.on("gui.clear.namespace", self.on_gui_delete_namespace)
         self.bus.on("gui.event.send", self.on_gui_send_event)
-        LOG.info('Finished setting up base enclosure')
 
     def run(self):
         try:
