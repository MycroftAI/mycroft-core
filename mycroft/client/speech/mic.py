# Copyright 2017 Mycroft AI Inc.
#
# Licensed under the Apache License, Version 2.0 (the "License");
# you may not use this file except in compliance with the License.
# You may obtain a copy of the License at
#
#    http://www.apache.org/licenses/LICENSE-2.0
#
# Unless required by applicable law or agreed to in writing, software
# distributed under the License is distributed on an "AS IS" BASIS,
# WITHOUT WARRANTIES OR CONDITIONS OF ANY KIND, either express or implied.
# See the License for the specific language governing permissions and
# limitations under the License.
#
import audioop
import collections
import datetime
from hashlib import md5
import shutil
from tempfile import gettempdir
from threading import Thread, Lock
from time import sleep, time as get_time

import os
import pyaudio
import speech_recognition
from os import mkdir
from os.path import isdir, join, expanduser, isfile
from speech_recognition import (
    Microphone,
    AudioSource,
    AudioData
)
from requests import HTTPError

from mycroft.api import DeviceApi
from mycroft.configuration import Configuration
from mycroft.session import SessionManager
from mycroft.util import (
    check_for_signal,
    get_ipc_directory,
    resolve_resource_file,
    play_wav
)
from mycroft.util.log import LOG


class MutableStream(object):
    def __init__(self, wrapped_stream, format, muted=False):
        assert wrapped_stream is not None
        self.wrapped_stream = wrapped_stream
        self.muted = muted

        self.SAMPLE_WIDTH = pyaudio.get_sample_size(format)
        self.muted_buffer = b''.join([b'\x00' * self.SAMPLE_WIDTH])

    def mute(self):
        self.muted = True

    def unmute(self):
        self.muted = False

    def read(self, size):
        frames = collections.deque()
        remaining = size
        while remaining > 0:
            to_read = min(self.wrapped_stream.get_read_available(), remaining)
            if to_read == 0:
                sleep(.01)
                continue
            result = self.wrapped_stream.read(to_read)
            frames.append(result)
            remaining -= to_read

        if self.muted:
            return self.muted_buffer
        input_latency = self.wrapped_stream.get_input_latency()
        if input_latency > 0.2:
            LOG.warning("High input latency: %f" % input_latency)
        audio = b"".join(list(frames))
        return audio

    def close(self):
        self.wrapped_stream.close()
        self.wrapped_stream = None

    def is_stopped(self):
        return self.wrapped_stream.is_stopped()

    def stop_stream(self):
        return self.wrapped_stream.stop_stream()


class MutableMicrophone(Microphone):
    def __init__(self, device_index=None, sample_rate=16000, chunk_size=1024,
                 mute=False):
        Microphone.__init__(
            self, device_index=device_index, sample_rate=sample_rate,
            chunk_size=chunk_size)
        self.muted = False
        if mute:
            self.mute()

    def __enter__(self):
        assert self.stream is None, \
            "This audio source is already inside a context manager"
        self.audio = pyaudio.PyAudio()
        self.stream = MutableStream(self.audio.open(
            input_device_index=self.device_index, channels=1,
            format=self.format, rate=self.SAMPLE_RATE,
            frames_per_buffer=self.CHUNK,
            input=True,  # stream is an input stream
        ), self.format, self.muted)
        return self

    def __exit__(self, exc_type, exc_value, traceback):
        if not self.stream.is_stopped():
            self.stream.stop_stream()
        self.stream.close()
        self.stream = None
        self.audio.terminate()

    def mute(self):
        self.muted = True
        if self.stream:
            self.stream.mute()

    def unmute(self):
        self.muted = False
        if self.stream:
            self.stream.unmute()

    def is_muted(self):
        return self.muted


class ResponsiveRecognizer(speech_recognition.Recognizer):
    # Padding of silence when feeding to pocketsphinx
    SILENCE_SEC = 0.01

    # The minimum seconds of noise before a
    # phrase can be considered complete
    MIN_LOUD_SEC_PER_PHRASE = 0.5

    # The minimum seconds of silence required at the end
    # before a phrase will be considered complete
    MIN_SILENCE_AT_END = 0.25

    # The maximum seconds a phrase can be recorded,
    # provided there is noise the entire time
    RECORDING_TIMEOUT = 10.0

    # The maximum time it will continue to record silence
    # when not enough noise has been detected
    RECORDING_TIMEOUT_WITH_SILENCE = 3.0

    # Time between pocketsphinx checks for the wake word
    SEC_BETWEEN_WW_CHECKS = 0.2

    def __init__(self, wake_word_recognizer):

        self.config = Configuration.get()
        listener_config = self.config.get('listener')
        # disable upload
        LOG.debug("upload config disabled")
        self.upload_config = {"enable": False}
        # self.upload_config = listener_config.get('wake_word_upload')
        self.wake_word_name = wake_word_recognizer.key_phrase

        speech_recognition.Recognizer.__init__(self)
        self.wake_word_recognizer = wake_word_recognizer
        self.audio = pyaudio.PyAudio()
        self.multiplier = listener_config.get('multiplier')
        self.energy_ratio = listener_config.get('energy_ratio')
        # check the config for the flag to save wake words.

        self.save_utterances = listener_config.get('record_utterances', False)
        self.save_wake_words = listener_config.get('record_wake_words')  # \
        # or self.upload_config['enable'] or self.config['opt_in']
        self.upload_lock = Lock()
        self.save_wake_words_dir = join(gettempdir(), 'mycroft_wake_words')
        self.filenames_to_upload = []
        self.mic_level_file = os.path.join(get_ipc_directory(), "mic_level")
        self._stop_signaled = False

        # The maximum audio in seconds to keep for transcribing a phrase
        # The wake word must fit in this time
        num_phonemes = wake_word_recognizer.num_phonemes
        len_phoneme = listener_config.get('phoneme_duration', 120) / 1000.0
        self.TEST_WW_SEC = num_phonemes * len_phoneme
        self.SAVED_WW_SEC = 10 if self.save_wake_words else self.TEST_WW_SEC

        try:
            self.account_id = DeviceApi().get()['user']['uuid']
        except (HTTPError, AttributeError):
            self.account_id = '0'

    @staticmethod
    def record_sound_chunk(source):
        return source.stream.read(source.CHUNK)

    @staticmethod
    def calc_energy(sound_chunk, sample_width):
        return audioop.rms(sound_chunk, sample_width)

    def _record_phrase(self, source, sec_per_buffer):
        """Record an entire spoken phrase.

        Essentially, this code waits for a period of silence and then returns
        the audio.  If silence isn't detected, it will terminate and return
        a buffer of RECORDING_TIMEOUT duration.

        Args:
            source (AudioSource):  Source producing the audio chunks
            sec_per_buffer (float):  Fractional number of seconds in each chunk

        Returns:
            bytearray: complete audio buffer recorded, including any
                       silence at the end of the user's utterance
        """

        num_loud_chunks = 0
        noise = 0

        max_noise = 25
        min_noise = 0

        silence_duration = 0

        def increase_noise(level):
            if level < max_noise:
                return level + 200 * sec_per_buffer
            return level

        def decrease_noise(level):
            if level > min_noise:
                return level - 100 * sec_per_buffer
            return level

        # Smallest number of loud chunks required to return
        min_loud_chunks = int(self.MIN_LOUD_SEC_PER_PHRASE / sec_per_buffer)

        # Maximum number of chunks to record before timing out
        max_chunks = int(self.RECORDING_TIMEOUT / sec_per_buffer)
        num_chunks = 0

        # Will return if exceeded this even if there's not enough loud chunks
        max_chunks_of_silence = int(self.RECORDING_TIMEOUT_WITH_SILENCE /
                                    sec_per_buffer)

        # bytearray to store audio in
        byte_data = '\0' * source.SAMPLE_WIDTH

        phrase_complete = False
        while num_chunks < max_chunks and not phrase_complete:
            chunk = self.record_sound_chunk(source)
            byte_data += chunk
            num_chunks += 1

            energy = self.calc_energy(chunk, source.SAMPLE_WIDTH)
            test_threshold = self.energy_threshold * self.multiplier
            is_loud = energy > test_threshold
            if is_loud:
                noise = increase_noise(noise)
                num_loud_chunks += 1
            else:
                noise = decrease_noise(noise)
                self._adjust_threshold(energy, sec_per_buffer)

            if num_chunks % 10 == 0:
                with open(self.mic_level_file, 'w') as f:
                    f.write("Energy:  cur=" + str(energy) + " thresh=" +
                            str(self.energy_threshold))
                f.close()

            was_loud_enough = num_loud_chunks > min_loud_chunks

            quiet_enough = noise <= min_noise
            if quiet_enough:
                silence_duration += sec_per_buffer
                if silence_duration < self.MIN_SILENCE_AT_END:
                    quiet_enough = False  # gotta be silent for min of 1/4 sec
            else:
                silence_duration = 0
            recorded_too_much_silence = num_chunks > max_chunks_of_silence
            if quiet_enough and (was_loud_enough or recorded_too_much_silence):
                phrase_complete = True

            # Pressing top-button will end recording immediately
            if check_for_signal('buttonPress'):
                phrase_complete = True

        return byte_data

    @staticmethod
    def sec_to_bytes(sec, source):
        return int(sec * source.SAMPLE_RATE) * source.SAMPLE_WIDTH

    def _skip_wake_word(self):
        # Check if told programatically to skip the wake word, like
        # when we are in a dialog with the user.
        if check_for_signal('startListening'):
            return True

        # Pressing the Mark 1 button can start recording (unless
        # it is being used to mean 'stop' instead)
        if check_for_signal('buttonPress', 1):
            # give other processes time to consume this signal if
            # it was meant to be a 'stop'
            sleep(0.25)
            if check_for_signal('buttonPress'):
                # Signal is still here, assume it was intended to
                # begin recording
                LOG.debug("Button Pressed, wakeword not needed")
                return True

        return False

    def stop(self):
        """
            Signal stop and exit waiting state.
        """
        self._stop_signaled = True

    def _upload_file(self, filename):
        # disable upload
        # server = self.upload_config['server']
        # keyfile = resolve_resource_file('wakeword_rsa')
        # userfile = expanduser('~/.mycroft/wakeword_rsa')

        # if not isfile(userfile):
        #    shutil.copy2(keyfile, userfile)
        #    os.chmod(userfile, 0o600)
        #    keyfile = userfile

        # address = self.upload_config['user'] + '@' + \
        #    server + ':' + self.upload_config['folder']

        # self.upload_lock.acquire()
        # try:
        #    self.filenames_to_upload.append(filename)
        #    for i, fn in enumerate(self.filenames_to_upload):
        #        LOG.debug('Uploading ' + fn + '...')
        #        os.chmod(fn, 0o666)
        #        cmd = 'scp -o StrictHostKeyChecking=no -P ' + \
        #              str(self.upload_config['port']) + ' -i ' + \
        #              keyfile + ' ' + fn + ' ' + address
        #        if os.system(cmd) == 0:
        #            del self.filenames_to_upload[i]
        #            os.remove(fn)
        #        else:
        #            LOG.debug('Could not upload ' + fn + ' to ' + server)
        # finally:
        #    self.upload_lock.release()
        LOG.debug("upload disabled but tried to execute, neutralized")
        return

    def _wait_until_wake_word(self, source, sec_per_buffer):
        """Listen continuously on source until a wake word is spoken

        Args:
            source (AudioSource):  Source producing the audio chunks
            sec_per_buffer (float):  Fractional number of seconds in each chunk
        """
        num_silent_bytes = int(self.SILENCE_SEC * source.SAMPLE_RATE *
                               source.SAMPLE_WIDTH)

        silence = '\0' * num_silent_bytes

        # bytearray to store audio in
        byte_data = silence

        buffers_per_check = self.SEC_BETWEEN_WW_CHECKS / sec_per_buffer
        buffers_since_check = 0.0

        # Max bytes for byte_data before audio is removed from the front
        max_size = self.sec_to_bytes(self.SAVED_WW_SEC, source)
        test_size = self.sec_to_bytes(self.TEST_WW_SEC, source)

        said_wake_word = False

        # Rolling buffer to track the audio energy (loudness) heard on
        # the source recently.  An average audio energy is maintained
        # based on these levels.
        energies = []
        idx_energy = 0
        avg_energy = 0.0
        energy_avg_samples = int(5 / sec_per_buffer)  # avg over last 5 secs

        counter = 0

        while not said_wake_word and not self._stop_signaled:
            if self._skip_wake_word():
                break
            chunk = self.record_sound_chunk(source)

            energy = self.calc_energy(chunk, source.SAMPLE_WIDTH)
            if energy < self.energy_threshold * self.multiplier:
                self._adjust_threshold(energy, sec_per_buffer)

            if len(energies) < energy_avg_samples:
                # build the average
                energies.append(energy)
                avg_energy += float(energy) / energy_avg_samples
            else:
                # maintain the running average and rolling buffer
                avg_energy -= float(energies[idx_energy]) / energy_avg_samples
                avg_energy += float(energy) / energy_avg_samples
                energies[idx_energy] = energy
                idx_energy = (idx_energy + 1) % energy_avg_samples

                # maintain the threshold using average
                if energy < avg_energy * 1.5:
                    if energy > self.energy_threshold:
                        # bump the threshold to just above this value
                        self.energy_threshold = energy * 1.2

            # Periodically output energy level stats.  This can be used to
            # visualize the microphone input, e.g. a needle on a meter.
            if counter % 3:
                with open(self.mic_level_file, 'w') as f:
                    f.write("Energy:  cur=" + str(energy) + " thresh=" +
                            str(self.energy_threshold))
                f.close()
            counter += 1

            # At first, the buffer is empty and must fill up.  After that
            # just drop the first chunk bytes to keep it the same size.
            needs_to_grow = len(byte_data) < max_size
            if needs_to_grow:
                byte_data += chunk
            else:  # Remove beginning of audio and add new chunk to end
                byte_data = byte_data[len(chunk):] + chunk

            buffers_since_check += 1.0
            self.wake_word_recognizer.update(chunk)
            if buffers_since_check > buffers_per_check:
                buffers_since_check -= buffers_per_check
                chopped = byte_data[-test_size:] \
                    if test_size < len(byte_data) else byte_data
                audio_data = chopped + silence
                said_wake_word = \
                    self.wake_word_recognizer.found_wake_word(audio_data)
                # if a wake word is success full then record audio in temp
                # file.
                if self.save_wake_words and said_wake_word:
                    audio = self._create_audio_data(byte_data, source)

                    if not isdir(self.save_wake_words_dir):
                        mkdir(self.save_wake_words_dir)
                    dr = self.save_wake_words_dir

                    ww_module = self.wake_word_recognizer.__class__.__name__

                    ww = self.wake_word_name.replace(' ', '-')
                    md = md5(ww_module).hexdigest()
                    stamp = str(int(1000 * get_time()))
<<<<<<< HEAD

                    # disable metrics
                    LOG.debug("metrics disabled")
                    # sid = SessionManager.get().session_id
                    # uid = IdentityManager.get().uuid
                    # fn = join(dr, '.'.join([ww, md, stamp, sid, uid]) + '.wav')
                    fn = join(dr, '.'.join([ww, md, stamp]) + '.wav')

=======
                    sid = SessionManager.get().session_id
                    aid = self.account_id

                    fn = join(dr, '.'.join([ww, md, stamp, sid, aid]) + '.wav')
>>>>>>> 689687ef
                    with open(fn, 'wb') as f:
                        f.write(audio.get_wav_data())

                    # disable upload
                    LOG.debug("upload disabled")
                    # if self.upload_config['enable'] or self.config['opt_in']:
                    #    t = Thread(target=self._upload_file, args=(fn,))
                    #    t.daemon = True
                    #    t.start()

    @staticmethod
    def _create_audio_data(raw_data, source):
        """
        Constructs an AudioData instance with the same parameters
        as the source and the specified frame_data
        """
        return AudioData(raw_data, source.SAMPLE_RATE, source.SAMPLE_WIDTH)

    def listen(self, source, emitter):
        """Listens for chunks of audio that Mycroft should perform STT on.

        This will listen continuously for a wake-up-word, then return the
        audio chunk containing the spoken phrase that comes immediately
        afterwards.

        Args:
            source (AudioSource):  Source producing the audio chunks
            emitter (EventEmitter): Emitter for notifications of when recording
                                    begins and ends.

        Returns:
            AudioData: audio with the user's utterance, minus the wake-up-word
        """
        assert isinstance(source, AudioSource), "Source must be an AudioSource"

        #        bytes_per_sec = source.SAMPLE_RATE * source.SAMPLE_WIDTH
        sec_per_buffer = float(source.CHUNK) / source.SAMPLE_RATE

        # Every time a new 'listen()' request begins, reset the threshold
        # used for silence detection.  This is as good of a reset point as
        # any, as we expect the user and Mycroft to not be talking.
        # NOTE: adjust_for_ambient_noise() doc claims it will stop early if
        #       speech is detected, but there is no code to actually do that.
        self.adjust_for_ambient_noise(source, 1.0)

        LOG.debug("Waiting for wake word...")
        self._wait_until_wake_word(source, sec_per_buffer)
        if self._stop_signaled:
            return

        LOG.debug("Recording...")
        emitter.emit("recognizer_loop:record_begin")

        # If enabled, play a wave file with a short sound to audibly
        # indicate recording has begun.
        if self.config.get('confirm_listening'):
            file = resolve_resource_file(
                self.config.get('sounds').get('start_listening'))
            if file:
                play_wav(file)

        frame_data = self._record_phrase(source, sec_per_buffer)
        audio_data = self._create_audio_data(frame_data, source)
        emitter.emit("recognizer_loop:record_end")
        if self.save_utterances:
            LOG.info("Recording utterance")
            stamp = str(datetime.datetime.now())
            filename = "/tmp/mycroft_utterance%s.wav" % stamp
            with open(filename, 'wb') as filea:
                filea.write(audio_data.get_wav_data())
            LOG.debug("Thinking...")

        return audio_data

    def _adjust_threshold(self, energy, seconds_per_buffer):
        if self.dynamic_energy_threshold and energy > 0:
            # account for different chunk sizes and rates
            damping = (
                self.dynamic_energy_adjustment_damping ** seconds_per_buffer)
            target_energy = energy * self.energy_ratio
            self.energy_threshold = (
                self.energy_threshold * damping +
                target_energy * (1 - damping))<|MERGE_RESOLUTION|>--- conflicted
+++ resolved
@@ -455,21 +455,13 @@
                     ww = self.wake_word_name.replace(' ', '-')
                     md = md5(ww_module).hexdigest()
                     stamp = str(int(1000 * get_time()))
-<<<<<<< HEAD
 
                     # disable metrics
                     LOG.debug("metrics disabled")
                     # sid = SessionManager.get().session_id
                     # uid = IdentityManager.get().uuid
-                    # fn = join(dr, '.'.join([ww, md, stamp, sid, uid]) + '.wav')
+                    # fn = join(dr, '.'.join([ww, md, stamp, sid, aid]) + '.wav')
                     fn = join(dr, '.'.join([ww, md, stamp]) + '.wav')
-
-=======
-                    sid = SessionManager.get().session_id
-                    aid = self.account_id
-
-                    fn = join(dr, '.'.join([ww, md, stamp, sid, aid]) + '.wav')
->>>>>>> 689687ef
                     with open(fn, 'wb') as f:
                         f.write(audio.get_wav_data())
 
