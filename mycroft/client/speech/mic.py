--- conflicted
+++ resolved
@@ -33,9 +33,7 @@
 )
 import requests
 
-from mycroft.api import DeviceApi
 from mycroft.configuration import Configuration
-from mycroft.session import SessionManager
 from mycroft.util import (
     check_for_signal,
     get_ipc_directory,
@@ -191,14 +189,9 @@
         self.SAVED_WW_SEC = 10 if self.save_wake_words else self.TEST_WW_SEC
 
         try:
-<<<<<<< HEAD
             self.account_id = "1337" #DeviceApi().get()['user']['uuid']
-        except (HTTPError, AttributeError):
-=======
-            self.account_id = DeviceApi().get()['user']['uuid']
         except (requests.HTTPError, requests.ConnectionError, AttributeError):
->>>>>>> 8a2595e8
-            self.account_id = '0'
+            self.account_id = "0"
 
     @staticmethod
     def record_sound_chunk(source):
