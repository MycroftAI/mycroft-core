--- conflicted
+++ resolved
@@ -25,12 +25,8 @@
 import mycroft.dialog
 from mycroft.client.speech.hotword_factory import HotWordFactory
 from mycroft.client.speech.mic import MutableMicrophone, ResponsiveRecognizer
-<<<<<<< HEAD
+from mycroft.configuration import Configuration
 from mycroft.client.speech.pocketsphinx_audio_consumer import PocketsphinxAudioConsumer
-from mycroft.configuration import ConfigurationManager
-=======
-from mycroft.configuration import Configuration
->>>>>>> 081da75f
 from mycroft.metrics import MetricsAggregator
 from mycroft.session import SessionManager
 from mycroft.stt import STTFactory
@@ -412,19 +408,11 @@
         self.start_async()
         while self.state.running:
             try:
-<<<<<<< HEAD
                 time.sleep(.1)
                 # if self._config_hash != hash(
-                #         str(ConfigurationManager().get())):
+                #         str(Configuration().get())):
                 #     LOG.debug('Config has changed, reloading...')
                 #     self.reload()
-=======
-                time.sleep(1)
-                if self._config_hash != hash(
-                        str(Configuration().get())):
-                    LOG.debug('Config has changed, reloading...')
-                    self.reload()
->>>>>>> 081da75f
             except KeyboardInterrupt as e:
                 LOG.error(e)
                 # self.stop()
