# Copyright 2016 Mycroft AI, Inc.
#
# This file is part of Mycroft Core.
#
# Mycroft Core is free software: you can redistribute it and/or modify
# it under the terms of the GNU General Public License as published by
# the Free Software Foundation, either version 3 of the License, or
# (at your option) any later version.
#
# Mycroft Core is distributed in the hope that it will be useful,
# but WITHOUT ANY WARRANTY; without even the implied warranty of
# MERCHANTABILITY or FITNESS FOR A PARTICULAR PURPOSE.  See the
# GNU General Public License for more details.
#
# You should have received a copy of the GNU General Public License
# along with Mycroft Core.  If not, see <http://www.gnu.org/licenses/>.


import time
from Queue import Queue
from threading import Thread

import speech_recognition as sr
from pyee import EventEmitter
from requests import HTTPError
from requests.exceptions import ConnectionError

import mycroft.dialog
from mycroft.client.speech.local_recognizer import LocalRecognizer
from mycroft.client.speech.mic import MutableMicrophone, ResponsiveRecognizer
from mycroft.configuration import ConfigurationManager
from mycroft.messagebus.message import Message
from mycroft.metrics import MetricsAggregator
from mycroft.session import SessionManager
from mycroft.stt import STTFactory
from mycroft.util import connected
from mycroft.util.log import getLogger

LOG = getLogger(__name__)


class AudioProducer(Thread):
    """
    AudioProducer
    given a mic and a recognizer implementation, continuously listens to the
    mic for potential speech chunks and pushes them onto the queue.
    """

    def __init__(self, state, queue, mic, recognizer, emitter):
        super(AudioProducer, self).__init__()
        self.daemon = True
        self.state = state
        self.queue = queue
        self.mic = mic
        self.recognizer = recognizer
        self.emitter = emitter

    def run(self):
        with self.mic as source:
            self.recognizer.adjust_for_ambient_noise(source)
            while self.state.running:
                try:
                    audio = self.recognizer.listen(source, self.emitter)
                    self.queue.put(audio)
                except IOError, ex:
                    # NOTE: Audio stack on raspi is slightly different, throws
                    # IOError every other listen, almost like it can't handle
                    # buffering audio between listen loops.
                    # The internet was not helpful.
                    # http://stackoverflow.com/questions/10733903/pyaudio-input-overflowed
                    self.emitter.emit("recognizer_loop:ioerror", ex)


class AudioConsumer(Thread):
    """
    AudioConsumer
    Consumes AudioData chunks off the queue
    """

    # In seconds, the minimum audio size to be sent to remote STT
    MIN_AUDIO_SIZE = 0.5

    def __init__(self, state, queue, emitter, stt,
                 wakeup_recognizer, mycroft_recognizer):
        super(AudioConsumer, self).__init__()
        self.daemon = True
        self.queue = queue
        self.state = state
        self.emitter = emitter
        self.stt = stt
        self.wakeup_recognizer = wakeup_recognizer
        self.mycroft_recognizer = mycroft_recognizer
        self.metrics = MetricsAggregator()

    def run(self):
        while self.state.running:
            self.read()

    def read(self):
        audio = self.queue.get()

        if self.state.sleeping:
            self.wake_up(audio)
        else:
            self.process(audio)

    # TODO: Localization
    def wake_up(self, audio):
        if self.wakeup_recognizer.is_recognized(audio.frame_data,
                                                self.metrics):
            SessionManager.touch()
            self.state.sleeping = False
            self.__speak(mycroft.dialog.get("i am awake", self.stt.lang))
            self.metrics.increment("mycroft.wakeup")

    @staticmethod
    def _audio_length(audio):
        return float(len(audio.frame_data)) / (
            audio.sample_rate * audio.sample_width)

    # TODO: Localization
    def process(self, audio):
        SessionManager.touch()
        payload = {
            'utterance': self.mycroft_recognizer.key_phrase,
            'session': SessionManager.get().session_id,
        }
        self.emitter.emit("recognizer_loop:wakeword", payload)

        if self._audio_length(audio) < self.MIN_AUDIO_SIZE:
            LOG.warn("Audio too short to be processed")
        else:
            self.transcribe(audio)

    def transcribe(self, audio):
        text = None
        try:
            # Invoke the STT engine on the audio clip
            text = self.stt.execute(audio).lower().strip()
            LOG.debug("STT: " + text)
        except sr.RequestError as e:
            LOG.error("Could not request Speech Recognition {0}".format(e))
        except ConnectionError as e:
            LOG.error("Connection Error: {0}".format(e))
<<<<<<< HEAD
            self.__speak(mycroft.dialog.get("not connected to the internet",
                                            self.stt.lang))
=======
            self.emitter.emit("recognizer_loop:no_internet")
>>>>>>> d35f1b15
        except HTTPError as e:
            if e.response.status_code == 401:
                text = "pair my device"
                LOG.warn("Access Denied at mycroft.ai")
        except Exception as e:
            LOG.error(e)
            LOG.error("Speech Recognition could not understand audio")
            self.__speak(mycroft.dialog.get("i didn't catch that",
                                            self.stt.lang))
        if text:
            # STT succeeded, send the transcribed speech on for processing
            payload = {
                'utterances': [text],
                'lang': self.stt.lang,
                'session': SessionManager.get().session_id
            }
            self.emitter.emit("recognizer_loop:utterance", payload)
            self.metrics.attr('utterances', [text])

    def __speak(self, utterance):
        payload = {
            'utterance': utterance,
            'session': SessionManager.get().session_id
        }
        self.emitter.emit("speak", Message("speak", payload))


class RecognizerLoopState(object):
    def __init__(self):
        self.running = False
        self.sleeping = False


class RecognizerLoop(EventEmitter):
    def __init__(self):
        super(RecognizerLoop, self).__init__()
        config = ConfigurationManager.get()
        lang = config.get('lang')
        self.config = config.get('listener')
        rate = self.config.get('sample_rate')
        device_index = self.config.get('device_index')

        self.microphone = MutableMicrophone(device_index, rate)
        #
        # TODO:SSP On config change we need to rebuild these objects
        #
        # FIXME - channels are not been used
        self.microphone.CHANNELS = self.config.get('channels')
        self.mycroft_recognizer = self.create_mycroft_recognizer(rate, lang)
        # TODO - localization
        self.wakeup_recognizer = self.create_wakeup_recognizer(rate, lang)
        self.remote_recognizer = ResponsiveRecognizer(self.mycroft_recognizer)
        self.state = RecognizerLoopState()

    def create_mycroft_recognizer(self, rate, lang):
        # Create a local recognizer to hear the wakeup word, e.g. 'Hey Mycroft'
        wake_word = self.config.get('wake_word')
        phonemes = self.config.get('phonemes')
        threshold = self.config.get('threshold')
        return LocalRecognizer(wake_word, phonemes, threshold, rate, lang)

    def create_wakeup_recognizer(self, rate, lang):
        wake_word = self.config.get('standup_word', "wake up")
        phonemes = self.config.get('standup_phonemes', "W EY K . AH P")
        threshold = self.config.get('standup_threshold', 1e-10)
        return LocalRecognizer(wake_word, phonemes, threshold, rate, lang)

    def start_async(self):
        self.state.running = True
        queue = Queue()
        AudioProducer(self.state, queue, self.microphone,
                      self.remote_recognizer, self).start()
        AudioConsumer(self.state, queue, self, STTFactory.create(),
                      self.wakeup_recognizer, self.mycroft_recognizer).start()

    def stop(self):
        self.state.running = False

    def mute(self):
        if self.microphone:
            self.microphone.mute()

    def unmute(self):
        if self.microphone:
            self.microphone.unmute()

    def sleep(self):
        self.state.sleeping = True

    def awaken(self):
        self.state.sleeping = False

    def run(self):
        self.start_async()
        while self.state.running:
            try:
                time.sleep(1)
            except KeyboardInterrupt as e:
                LOG.error(e)
                self.stop()<|MERGE_RESOLUTION|>--- conflicted
+++ resolved
@@ -142,12 +142,7 @@
             LOG.error("Could not request Speech Recognition {0}".format(e))
         except ConnectionError as e:
             LOG.error("Connection Error: {0}".format(e))
-<<<<<<< HEAD
-            self.__speak(mycroft.dialog.get("not connected to the internet",
-                                            self.stt.lang))
-=======
             self.emitter.emit("recognizer_loop:no_internet")
->>>>>>> d35f1b15
         except HTTPError as e:
             if e.response.status_code == 401:
                 text = "pair my device"
