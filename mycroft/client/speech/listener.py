# Copyright 2017 Mycroft AI Inc.
#
# Licensed under the Apache License, Version 2.0 (the "License");
# you may not use this file except in compliance with the License.
# You may obtain a copy of the License at
#
#    http://www.apache.org/licenses/LICENSE-2.0
#
# Unless required by applicable law or agreed to in writing, software
# distributed under the License is distributed on an "AS IS" BASIS,
# WITHOUT WARRANTIES OR CONDITIONS OF ANY KIND, either express or implied.
# See the License for the specific language governing permissions and
# limitations under the License.
#
import time
<<<<<<< HEAD
import pwd, os
from Queue import Queue
=======
from Queue import Queue, Empty
>>>>>>> b250fd0d
from threading import Thread
import multiprocessing

import speech_recognition as sr
from pyee import EventEmitter
from requests import HTTPError
from requests.exceptions import ConnectionError

import mycroft.dialog
from mycroft.client.speech.hotword_factory import HotWordFactory
from mycroft.client.speech.mic import MutableMicrophone, ResponsiveRecognizer
from mycroft.client.speech.pocketsphinx_audio_consumer import PocketsphinxAudioConsumer
from mycroft.configuration import ConfigurationManager
from mycroft.metrics import MetricsAggregator
from mycroft.session import SessionManager
from mycroft.stt import STTFactory
from mycroft.util.log import LOG
from mycroft.client.speech.transcribesearch import TranscribeSearch
from mycroft.util import (
    create_signal,
    check_for_signal)


# class AudioProducer(multiprocessing.Process):
class AudioProducer(Thread):
    """
    AudioProducer
    given a mic and a recognizer implementation, continuously listens to the
    mic for potential speech chunks and pushes them onto the queue.
    """

    def __init__(self, state, queue, mic, recognizer, emitter, mww, mww_no_skills):
        super(AudioProducer, self).__init__()
        self.daemon = True
        self.state = state
        self.queue = queue
        self.mic = mic
        self.recognizer = recognizer
        self.emitter = emitter
        self.mww = mww
        self.mww_no_skills = mww_no_skills

    def run(self):
        with self.mic as source:
            self.recognizer.adjust_for_ambient_noise(source)
            while self.state.running:
                try:
                    audio = self.recognizer.listen(source, self.emitter)

                    # # process skill intent lookup...
                    # self.queue.put(audio)
                    # LOG.debug("queue.put, self.queue.unfinished_tasks = " + str(self.queue.unfinished_tasks))

                    # mww - don't process skill intent lookup
                    # if not self.mww and not self.mww_no_skills:
                    if audio:
                        self.queue.put(audio)
                        LOG.debug("queue.put, self.queue.unfinished_tasks = " + str(self.queue.unfinished_tasks))

                except IOError, ex:
                    # NOTE: Audio stack on raspi is slightly different, throws
                    # IOError every other listen, almost like it can't handle
                    # buffering audio between listen loops.
                    # The internet was not helpful.
                    # http://stackoverflow.com/questions/10733903/pyaudio-input-overflowed
                    self.emitter.emit("recognizer_loop:ioerror", ex)

    def stop(self):
        """
            Stop producer thread.
        """
        self.state.running = False
        self.recognizer.stop()


# class AudioConsumer(multiprocessing.Process):
class AudioConsumer(Thread):
    """
    AudioConsumer
    Consumes AudioData chunks off the queue
    """

    # In seconds, the minimum audio size to be sent to remote STT
    MIN_AUDIO_SIZE = 0.5

    def __init__(self, state, queue, emitter, stt,
                 wakeup_recognizer, wakeword_recognizer):
        super(AudioConsumer, self).__init__()
        self.daemon = True
        self.queue = queue
        self.state = state
        self.emitter = emitter
        self.stt = stt
        self.wakeup_recognizer = wakeup_recognizer
        self.wakeword_recognizer = wakeword_recognizer
        self.metrics = MetricsAggregator()
        self.transcribe_jobs = []

    def run(self):
        while self.state.running:
            self.read()
            LOG.debug("multiprocessing.active_children() = " + str(len(multiprocessing.active_children())))
            if len(multiprocessing.active_children()) > 5:
                for j in self.transcribe_jobs:
                    LOG.debug("waiting for process to end, j.ident  = " + str(j.ident))
                    j.join()
                    self.transcribe_jobs.remove(j)
                    LOG.debug("Process ended, j.ident = " + str(j.ident))
                    if len(multiprocessing.active_children()) <= 2:
                        break
                LOG.debug("after joining, multiprocessing.active_children() = " + str(len(multiprocessing.active_children())))
                LOG.debug("len(transcribe_jobs) = " + str(len(self.transcribe_jobs)))
            for j in self.transcribe_jobs:
                if not j.is_alive():
                    self.transcribe_jobs.remove(j)


    def read(self):
<<<<<<< HEAD
        audio = self.queue.get()
        LOG.debug("queue.get, self.queue.unfinished_tasks = " + str(self.queue.unfinished_tasks))
=======
        try:
            audio = self.queue.get(timeout=0.5)
        except Empty:
            return
>>>>>>> b250fd0d

        if audio is None:
            return

        if self.state.sleeping:
            self.wake_up(audio)
        else:
            if isinstance(self.stt, PocketsphinxAudioConsumer):

                process = multiprocessing.Process(target=self.process,
                                                  args=([audio]))

                process.start()

                self.transcribe_jobs.append(process)

                LOG.debug("listener.py, read str(self.transcribe_jobs) = " + str(self.transcribe_jobs))
            else:
                self.process(audio)

        self.queue.task_done()
        LOG.debug("queue.task_done, self.queue.unfinished_tasks = " + str(self.queue.unfinished_tasks))

    # TODO: Localization
    def wake_up(self, audio):
        if self.wakeup_recognizer.found_wake_word(audio.frame_data):
            SessionManager.touch()
            self.state.sleeping = False
            self.__speak(mycroft.dialog.get("i am awake", self.stt.lang))
            self.metrics.increment("mycroft.wakeup")

    @staticmethod
    def _audio_length(audio):
        return float(len(audio.frame_data)) / (
            audio.sample_rate * audio.sample_width)

    # TODO: Localization
    def process(self, audio):
        SessionManager.touch()
        # current_process = multiprocessing.current_process()
        # self.transcribe_jobs.append(current_process.ident)
        # LOG.debug("listener.py process current_process.ident = " + str(current_process.ident))
        # LOG.debug("listener.py process self.transcribe_jobs = " + str(self.transcribe_jobs))
        payload = {
            'utterance': self.wakeword_recognizer.key_phrase,
            'session': SessionManager.get().session_id,
        }
        self.emitter.emit("recognizer_loop:wakeword", payload)

        LOG.debug("listener.py process = self._audio_length(audio) = " + str(self._audio_length(audio)))
        LOG.debug("listener.py process = len(audio.frame_data) = " + str(len(audio.frame_data)))
        # LOG.debug("listener.py process = hyp.hypstr = " + hyp.hypstr)

        if self._audio_length(audio) < self.MIN_AUDIO_SIZE:
            LOG.warning("Audio too short to be processed")
        else:
            # if len(audio.frame_data) != 65538:  # 2 seconds (silence)
            # if len(audio.frame_data) != 96258:  # 3 seconds silence
            if isinstance(self.stt, PocketsphinxAudioConsumer):
            # LOG.debug("test phrase decode/transcribe")
                hyp = self.stt.transcribe(audio.frame_data)
                # hyp = self.stt.wake_word_recognizer.transcribe(audio.frame_data)
                if hyp:
                    if hyp.hypstr > '':
                        # LOG.debug("listener.py process = self._audio_length(audio) = " + str(self._audio_length(audio)))
                        # LOG.debug("listener.py process = len(audio.frame_data) = " + str(len(audio.frame_data)))
                        # LOG.debug("listener.py process = hyp.hypstr = " + hyp.hypstr)
                        payload = {
                            'utterances': [hyp.hypstr.lower()],
                            'lang': self.stt.lang,
                            'session': SessionManager.get().session_id
                        }
                        self.emitter.emit("recognizer_loop:utterance", payload)
                        self.metrics.attr('utterances', [hyp.hypstr.lower()])

                        TranscribeSearch().write_transcribed_files(audio.frame_data, hyp.hypstr)

            else:
                self.transcribe(audio)

        # current_process = multiprocessing.current_process()
        #
        # if current_process.is_alive():
        #      self.transcribe_jobs.remove(current_process)
        #     LOG.debug("listener.py str(self.transcribe_jobs) = " + str(self.transcribe_jobs))

    def transcribe(self, audio):
        text = None
        start = time.time()
        try:
            # Invoke the STT engine on the audio clip
            text = self.stt.execute(audio).lower().strip()
            LOG.debug("STT: " + text)
        except sr.RequestError as e:
            LOG.error("Could not request Speech Recognition {0}".format(e))
        except ConnectionError as e:
            LOG.error("Connection Error: {0}".format(e))
            self.emitter.emit("recognizer_loop:no_internet")
        except HTTPError as e:
            if e.response.status_code == 401:
                text = "pair my device"  # phrase to start the pairing process
                LOG.warning("Access Denied at mycroft.ai")
        except Exception as e:
            LOG.error(e)
            LOG.error("Speech Recognition could not understand audio")
        if text and text > '':
            # STT succeeded, send the transcribed speech on for processing
            LOG.debug("*******************************")
            LOG.debug("Internet transcribing end: total time = " + str(time.time() - start))
            LOG.debug("*******************************")
            payload = {
                'utterances': [text],
                'lang': self.stt.lang,
                'session': SessionManager.get().session_id
            }
            self.emitter.emit("recognizer_loop:utterance", payload)
            self.metrics.attr('utterances', [text])

            TranscribeSearch().write_transcribed_files(audio.frame_data, text)

    def __speak(self, utterance):
        payload = {
            'utterance': utterance,
            'session': SessionManager.get().session_id
        }
        self.emitter.emit("speak", payload)


class RecognizerLoopState(object):
    def __init__(self):
        self.running = False
        self.sleeping = False


class RecognizerLoop(EventEmitter):
    """
        EventEmitter loop running speech recognition. Local wake word
        recognizer and remote general speech recognition.
    """

    def __init__(self):
        super(RecognizerLoop, self).__init__()
        self.mute_calls = 0
        self._load_config()

    def _load_config(self):
        """
            Load configuration parameters from configuration
        """
        config = ConfigurationManager.get()
        self.config_core = config
        self._config_hash = hash(str(config))
        self.lang = config.get('lang')
        self.config = config.get('listener')
        self.mww = self.config.get('mww_multiple_wake_words')
        self.mww_no_skills = self.config.get('mww_multiple_wake_words_no_skills')

        self.enclosure_config = config.get('enclosure')
        rate = self.config.get('sample_rate')
        device_index = self.config.get('device_index')

        self.microphone = MutableMicrophone(device_index, rate,
                                            mute=self.mute_calls > 0)
        # FIXME - channels are not been used
        self.microphone.CHANNELS = self.config.get('channels')

        if check_for_signal('UseLocalSTT',-1) and not self.mww:
        # if check_for_signal('UseLocalSTT',-1):
        # if self.config.get("producer", None) == "pocketsphinx" or check_for_signal('UseLocalSTT'):
            self.wakeword_recognizer = PocketsphinxAudioConsumer(self.config, self.lang, self)
            self.wakeup_recognizer = self.create_wakeup_recognizer
        else:
            # self.wakeword_recognizer = PocketsphinxAudioConsumer(self.config, self.lang,  self)
            self.wakeword_recognizer = self.create_wake_word_recognizer()
            self.wakeup_recognizer = self.create_wakeup_recognizer()

        # TODO - localization
        self.responsive_recognizer = ResponsiveRecognizer(
            self.wakeword_recognizer)
        self.state = RecognizerLoopState()

    def create_wake_word_recognizer(self):
        # Create a local recognizer to hear the wakeup word, e.g. 'Hey Mycroft'
        LOG.info("creating wake word engine")
        word = self.config.get("wake_word", "hey mycroft")
        # TODO remove this, only for server settings compatibility
        phonemes = self.config.get("phonemes")
        thresh = self.config.get("threshold")
        
        if self.mww:
            word = self.config.get('mww_keyphrases_file')
            phonemes = self.config.get('mww_dictionary_file')

        config = self.config_core.get("hotwords", {word: {}})
        if word not in config:
            config[word] = {}
            config[word]["module"] = "pocketsphinx"
        if phonemes:
            config[word]["phonemes"] = phonemes
        if thresh:
            config[word]["threshold"] = thresh
        if phonemes is None or thresh is None:
            config = None
        if self.mww:
            config[word]["mww"] = True
            if self.mww_no_skills:
                config[word]["mww_no_skills"] = True
            else:
                config[word]["mww_no_skills"] = False
        else:
            config[word]["mww"] = False

        return HotWordFactory.create_hotword(word, config, self.lang)

    def create_wakeup_recognizer(self):
        if self.mww:
            return None
        LOG.info("creating stand up word engine")
        word = self.config.get("stand_up_word", "wake up")
        return HotWordFactory.create_hotword(word, lang=self.lang)

    def start_async(self):
        """
            Start consumer and producer threads
        """
        self.state.running = True
        queue = Queue()

        self.producer = AudioProducer(self.state, queue, self.microphone,
                                      self.responsive_recognizer, self, self.mww, self.mww_no_skills)
        self.producer.start()

        # if self.config.get("producer", None) == "pocketsphinx" \
        if check_for_signal('UseLocalSTT',-1) and not self.mww:
            self.consumer = AudioConsumer(self.state, queue, self,
                                          self.wakeword_recognizer,
                                          self.wakeup_recognizer,
                                          self.wakeword_recognizer)
        else:
            self.consumer = AudioConsumer(self.state, queue, self,
                                          STTFactory.create(),
                                          self.wakeup_recognizer,
                                          self.wakeword_recognizer)
        self.consumer.start()


    def stop(self):
        self.state.running = False
        self.producer.stop()
        # wait for threads to shutdown
        self.producer.join()
        self.consumer.join()

    def mute(self):
        """
            Mute microphone and increase number of requests to mute
        """
        self.mute_calls += 1
        if self.microphone:
            self.microphone.mute()

    def unmute(self):
        """
            Unmute mic if as many unmute calls as mute calls have been
            received.
        """
        if self.mute_calls > 0:
            self.mute_calls -= 1

        if self.mute_calls <= 0 and self.microphone:
            self.microphone.unmute()
            self.mute_calls = 0

    def force_unmute(self):
        """
            Completely unmute mic dispite the number of calls to mute
        """
        self.mute_calls = 0
        self.unmute()

    def is_muted(self):
        if self.microphone:
            return self.microphone.is_muted()
        else:
            return True  # consider 'no mic' muted

    def sleep(self):
        self.state.sleeping = True

    def awaken(self):
        self.state.sleeping = False

    def run(self):
        self.start_async()
        while self.state.running:
            try:
                time.sleep(.1)
                # if self._config_hash != hash(
                #         str(ConfigurationManager().get())):
                #     LOG.debug('Config has changed, reloading...')
                #     self.reload()
            except KeyboardInterrupt as e:
                LOG.error(e)
                # self.stop()
                raise  # Re-raise KeyboardInterrupt

    def reload(self):
        """
            Reload configuration and restart consumer and producer
        """
        platform = str(self.enclosure_config.get('platform'))
        LOG.debug('''self.enclosure_config.get('platform') ==''' + platform)
        if platform == "picroft" or platform == "mycroft_mark_1":
            LOG.debug('''my/pi croft platform''')
            try:
                # uid = pwd.getpwnam('mycroft')[2]
                # LOG.debug('''my/pi croft root uid ==''' + str(uid))
                # os.setuid(uid)
                LOG.debug(''' username = ''' + pwd.getpwuid(os.getuid()).pw_name)
                os.system('/etc/init.d/mycroft-speech-client restart')
            except Exception as e:
                LOG.debug('''error == ''' + str(e))
        else:
            LOG.debug('''laptop/desktop platform''')
            BASEDIR = os.path.abspath(os.path.join(os.path.dirname(__file__), '..', '..', '..'))
            LOG.debug('BASEDIR = '+ BASEDIR)
            try:
                # uid = pwd.getpwnam('guy')[2]
                # LOG.debug('''laptop root uid ==''' + str(uid))
                # os.setuid(uid)
                # os.system('/etc/init.d/mycroft-speech-client stop;/etc/init.d/mycroft-speech-client start')
                LOG.debug(''' username = ''' + pwd.getpwuid(os.getuid()).pw_name)
                os.system(BASEDIR + '/start-mycroft.sh voice')
            except Exception as e:
                LOG.debug('''error == ''' + str(e))

        # self.stop()
        # # load config
        # self._load_config()
        # # restart
        # self.start_async()<|MERGE_RESOLUTION|>--- conflicted
+++ resolved
@@ -13,12 +13,7 @@
 # limitations under the License.
 #
 import time
-<<<<<<< HEAD
-import pwd, os
-from Queue import Queue
-=======
 from Queue import Queue, Empty
->>>>>>> b250fd0d
 from threading import Thread
 import multiprocessing
 
@@ -42,7 +37,6 @@
     check_for_signal)
 
 
-# class AudioProducer(multiprocessing.Process):
 class AudioProducer(Thread):
     """
     AudioProducer
@@ -68,12 +62,6 @@
                 try:
                     audio = self.recognizer.listen(source, self.emitter)
 
-                    # # process skill intent lookup...
-                    # self.queue.put(audio)
-                    # LOG.debug("queue.put, self.queue.unfinished_tasks = " + str(self.queue.unfinished_tasks))
-
-                    # mww - don't process skill intent lookup
-                    # if not self.mww and not self.mww_no_skills:
                     if audio:
                         self.queue.put(audio)
                         LOG.debug("queue.put, self.queue.unfinished_tasks = " + str(self.queue.unfinished_tasks))
@@ -94,7 +82,6 @@
         self.recognizer.stop()
 
 
-# class AudioConsumer(multiprocessing.Process):
 class AudioConsumer(Thread):
     """
     AudioConsumer
@@ -137,15 +124,10 @@
 
 
     def read(self):
-<<<<<<< HEAD
-        audio = self.queue.get()
-        LOG.debug("queue.get, self.queue.unfinished_tasks = " + str(self.queue.unfinished_tasks))
-=======
         try:
             audio = self.queue.get(timeout=0.5)
         except Empty:
             return
->>>>>>> b250fd0d
 
         if audio is None:
             return
@@ -185,19 +167,11 @@
     # TODO: Localization
     def process(self, audio):
         SessionManager.touch()
-        # current_process = multiprocessing.current_process()
-        # self.transcribe_jobs.append(current_process.ident)
-        # LOG.debug("listener.py process current_process.ident = " + str(current_process.ident))
-        # LOG.debug("listener.py process self.transcribe_jobs = " + str(self.transcribe_jobs))
         payload = {
             'utterance': self.wakeword_recognizer.key_phrase,
             'session': SessionManager.get().session_id,
         }
         self.emitter.emit("recognizer_loop:wakeword", payload)
-
-        LOG.debug("listener.py process = self._audio_length(audio) = " + str(self._audio_length(audio)))
-        LOG.debug("listener.py process = len(audio.frame_data) = " + str(len(audio.frame_data)))
-        # LOG.debug("listener.py process = hyp.hypstr = " + hyp.hypstr)
 
         if self._audio_length(audio) < self.MIN_AUDIO_SIZE:
             LOG.warning("Audio too short to be processed")
@@ -225,12 +199,6 @@
 
             else:
                 self.transcribe(audio)
-
-        # current_process = multiprocessing.current_process()
-        #
-        # if current_process.is_alive():
-        #      self.transcribe_jobs.remove(current_process)
-        #     LOG.debug("listener.py str(self.transcribe_jobs) = " + str(self.transcribe_jobs))
 
     def transcribe(self, audio):
         text = None
@@ -334,7 +302,7 @@
         # TODO remove this, only for server settings compatibility
         phonemes = self.config.get("phonemes")
         thresh = self.config.get("threshold")
-        
+
         if self.mww:
             word = self.config.get('mww_keyphrases_file')
             phonemes = self.config.get('mww_dictionary_file')
@@ -373,7 +341,6 @@
         """
         self.state.running = True
         queue = Queue()
-
         self.producer = AudioProducer(self.state, queue, self.microphone,
                                       self.responsive_recognizer, self, self.mww, self.mww_no_skills)
         self.producer.start()
@@ -390,7 +357,6 @@
                                           self.wakeup_recognizer,
                                           self.wakeword_recognizer)
         self.consumer.start()
-
 
     def stop(self):
         self.state.running = False
