--- conflicted
+++ resolved
@@ -144,11 +144,7 @@
         elif tag == STREAM_STOP:
             self.stt.stream_stop()
         else:
-<<<<<<< HEAD
-            LOG.error("Unknown audio queue type %r" % tag)
-=======
             LOG.error("Unknown audio queue type %r" % message)
->>>>>>> aa70acd3
 
     # TODO: Localization
     def wake_up(self, audio):
