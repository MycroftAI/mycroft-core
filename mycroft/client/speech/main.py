--- conflicted
+++ resolved
@@ -4,7 +4,9 @@
 #
 # Mycroft Core is free software: you can redistribute it and/or modify
 # it under the terms of the GNU General Public License as published by
-# the Free Software Foundation, either version 3 of the License, or
+# the Free Software Foundation, either version 3 of the License, or>>>>>>> dev
+156
+
 # (at your option) any later version.
 #
 # Mycroft Core is distributed in the hope that it will be useful,
@@ -102,13 +104,10 @@
 def handle_speak(event):
     global _last_stop_signal
 
-<<<<<<< HEAD
-=======
     # Mild abuse of the signal system to allow other processes to detect
     # when TTS is happening.  See mycroft.util.is_speaking()
     create_signal("isSpeaking")
 
->>>>>>> 8629bb9e
     utterance = event.data['utterance']
     expect_response = event.data.get('expect_response', False)
 
@@ -130,11 +129,7 @@
                 mute_and_speak(chunk)
             except:
                 logger.error('Error in mute_and_speak', exc_info=True)
-<<<<<<< HEAD
-            if _last_stop_signal > now:
-=======
             if _last_stop_signal > start or check_for_signal('buttonPress'):
->>>>>>> 8629bb9e
                 break
     else:
         mute_and_speak(utterance)
@@ -165,12 +160,8 @@
 def handle_stop(event):
     global _last_stop_signal
     _last_stop_signal = time.time()
-<<<<<<< HEAD
     kill([config.get('tts').get('module')])
     kill(["aplay"])
-=======
-    stop_speaking()
->>>>>>> 8629bb9e
 
 
 def handle_paired(event):
