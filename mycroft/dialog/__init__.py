--- conflicted
+++ resolved
@@ -110,11 +110,7 @@
         return self.__renderer
 
 
-<<<<<<< HEAD
-def get(phrase, lang, context=None):
-=======
 def get(phrase, lang=None, context=None):
->>>>>>> 8629bb9e
     """
     Looks up a resource file for the given phrase.  If no file
     is found, the requested phrase is returned as the string.
@@ -129,13 +125,10 @@
         str: a randomized and/or translated version of the phrase
     """
 
-<<<<<<< HEAD
-=======
     if not lang:
         from mycroft.configuration import ConfigurationManager
         lang = ConfigurationManager.instance().get("lang")
 
->>>>>>> 8629bb9e
     filename = "text/"+lang.lower()+"/"+phrase+".dialog"
     template = resolve_resource_file(filename)
     if not template:
