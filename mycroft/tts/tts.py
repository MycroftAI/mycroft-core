--- conflicted
+++ resolved
@@ -35,7 +35,7 @@
 from mycroft.util.log import LOG
 from mycroft.util.plugins import load_plugin
 from queue import Queue, Empty
-from .cache import AudioFile, hash_sentence, PhonemeFile, TextToSpeechCache
+from .cache import hash_sentence, TextToSpeechCache
 
 
 _TTS_ENV = deepcopy(os.environ)
@@ -355,7 +355,6 @@
                   for i in range(len(chunks))]
 
         for sentence, l in chunks:
-<<<<<<< HEAD
             sentence_hash = hash_sentence(sentence)
             if sentence_hash in self.cache.cached_sentences:
                 audio_file, phoneme_file = self._get_sentence_from_cache(
@@ -363,18 +362,6 @@
                 )
                 phonemes = phoneme_file.load()
 
-=======
-            key = str(hashlib.md5(
-                sentence.encode('utf-8', 'ignore')).hexdigest())
-            LOG.info("hash: {}   sentence: {}".format(key, sentence))
-            wav_file = os.path.join(
-                mycroft.util.get_cache_directory("tts/" + self.tts_name),
-                key + '.' + self.audio_ext)
-
-            if os.path.exists(wav_file):
-                LOG.info("TTS cache hit")
-                phonemes = self.load_phonemes(key)
->>>>>>> f2ee89a3
             else:
                 audio_file, phoneme_file = self._add_sentence_to_cache(
                     sentence_hash
