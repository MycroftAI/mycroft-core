# Copyright 2017 Mycroft AI Inc.
#
# Licensed under the Apache License, Version 2.0 (the "License");
# you may not use this file except in compliance with the License.
# You may obtain a copy of the License at
#
#    http://www.apache.org/licenses/LICENSE-2.0
#
# Unless required by applicable law or agreed to in writing, software
# distributed under the License is distributed on an "AS IS" BASIS,
# WITHOUT WARRANTIES OR CONDITIONS OF ANY KIND, either express or implied.
# See the License for the specific language governing permissions and
# limitations under the License.
#

from mycroft.tts import TTS, TTSValidator
from mycroft.tts.remote_tts import RemoteTTS
from mycroft.util.log import LOG
<<<<<<< HEAD
from mycroft.util import play_wav, get_cache_directory, create_signal
=======
from mycroft.util.format import pronounce_number
from mycroft.util import play_wav, get_cache_directory
>>>>>>> 408f0ef4
from requests_futures.sessions import FuturesSession
from urllib import parse
from .mimic_tts import VISIMES
import math
import base64
import os
import hashlib
import re


def break_chunks(l, n):
    """Yield successive n-sized chunks from l."""
    for i in range(0, len(l), n):
        yield " ".join(l[i:i + n])


def split_by_chunk_size(text, chunk_size):
    """split text into word chunks by chunk_size size

    Args:
        text (str): text to split
        chunk_size (int): chunk size

    Returns:
        list: list of text chunks
    """
    text_list = text.split()

    if len(text_list) <= chunk_size:
        return [text]

    if chunk_size < len(text_list) < (chunk_size * 2):
        return list(break_chunks(
            text_list,
            int(math.ceil(len(text_list) / 2))
        ))
    elif (chunk_size * 2) < len(text_list) < (chunk_size * 3):
        return list(break_chunks(
            text_list,
            int(math.ceil(len(text_list) / 3))
        ))
    elif (chunk_size * 3) < len(text_list) < (chunk_size * 4):
        return list(break_chunks(
            text_list,
            int(math.ceil(len(text_list) / 4))
        ))
    else:
        return list(break_chunks(
            text_list,
            int(math.ceil(len(text_list) / 5))
        ))


def split_by_punctuation(text, chunk_size):
    """split text by punctuations
        i.e "hello, world" -> ["hello", "world"]

    Args:
        text (str): text to split
        chunk_size (int): size of each chunk

    Returns:
        list: list of sentence chunk
    """
    punctuations = [',', '.', '-', '?', '!', ':', ';']
    text_list = text.split()
    splits = None
    if len(text_list) >= chunk_size:
        for punc in punctuations:
            if punc in text:
                splits = text.split(punc)
                break

    # TODO: check if splits are to small, combined them
    return splits


def add_punctuation(text):
    """add punctuation at the end of each chunk. Mimic2
    expects a form of punctuation
    """
    punctuations = ['.', '?', '!']
    if len(text) < 1:
        return text
    if len(text) < 10:
        if text[-1] in punctuations:
            if text[-1] != ".":
                return text[:-1] + "."
    if text[-1] not in punctuations:
        text += '.'
    return text


def sentence_chunker(text, chunk_size, split_by_punc=True):
    """split sentences into chunks. if split_by_punc is True,
        sentences will be split into chunks by punctuations first
        then those chunks will be split by chunk size

    Args:
        text (str): text to split
        chunk_size (int): size of each chunk
        split_by_punc (bool, optional): Defaults to True.

    Returns:
        list: list of text chunks
    """
    text_list = text.split()
    # if initial text is 1.3 times chunk size, no need to split
    # if the chracter count is less then 55
    if len(text_list) <= chunk_size * 1.3:
        if len(text) < 55:
            return [add_punctuation(text)]

    # split text by punctuations if split_by_punc set to true
    punc_splits = None
    if split_by_punc:
        punc_splits = split_by_punctuation(text, chunk_size)

    # split text by chunk size
    chunks = []
    if punc_splits:
        for sentence in punc_splits:
            sentence = sentence.strip()
            chunks += split_by_chunk_size(sentence, chunk_size)
    # split text by chunk size
    else:
        chunks += split_by_chunk_size(text, chunk_size)

    chunks = [add_punctuation(chunk) for chunk in chunks]

    return chunks


class Mimic2(TTS):

    def __init__(self, lang, config):
        super(Mimic2, self).__init__(
            lang, config, Mimic2Validator(self)
        )
        self.url = config['url']
        self.session = FuturesSession()
        chunk_size = config.get('chunk_size')
        self.chunk_size = \
            chunk_size if chunk_size is not None else 10

    def _save(self, data):
        """saves .wav files in tmp

        Args:
            data (byes): wav data
        """
        with open(self.filename, 'wb') as f:
            f.write(data)

    def _play(self, req):
        """play wav file after saving to tmp

        Args:
            req (object): requests object
        """
        if req.status_code == 200:
            self._save(req.content)
            play_wav(self.filename).communicate()
        else:
            LOG.error(
                '%s Http Error: %s for url: %s' %
                (req.status_code, req.reason, req.url))

    def build_request_params(self, sentence):
        """RemoteTTS expects this method as abc.abstractmethod"""
        pass

    def _requests(self, chunks):
        """create asynchronous request list

        Args:
            chunks (list): list of text to synthesize

        Returns:
            list: list of FutureSession objects
        """
        reqs = []
        for chunk in chunks:
            if len(chunk) > 0:
                url = self.url + parse.quote(chunk)
                req_route = url + "&visimes=True"
                reqs.append(self.session.get(req_route))
        return reqs

    def visime(self, phonemes):
        """maps phonemes to visemes encoding

        Args:
            phonemes (list): list of tuples (phoneme, time_start)

        Returns:
            list: list of tuples (viseme_encoding, time_start)
        """
        visemes = []
        for pair in phonemes:
            if pair[0]:
                phone = pair[0].lower()
            else:
                # if phoneme doesn't exist use
                # this as placeholder since it
                # is the most common one "3"
                phone = 'z'
            vis = VISIMES.get(phone)
            vis_dur = float(pair[1])
            visemes.append((vis, vis_dur))
        return visemes

    def _normalized_numbers(self, sentence):
        """normalized numbers to word equivalent.

        Args:
            sentence (str): setence to speak

        Returns:
            stf: normalized sentences to speak
        """
        try:
            numbers = re.findall(r'\d+', sentence)
            normalized_num = [
                (num, pronounce_number(int(num)))
                for num in numbers
            ]
            for num, norm_num in normalized_num:
                sentence = sentence.replace(num, norm_num)
        except TypeError:
            LOG.exception("type error in mimic2_tts.py _normalized_numbers()")
        return sentence

    def execute(self, sentence, ident=None):
        """request and play mimic2 wav audio

        Args:
            sentence (str): sentence to synthesize from mimic2
            ident (optional): Defaults to None.
        """
<<<<<<< HEAD
        create_signal("isSpeaking")

=======
        sentence = self._normalized_numbers(sentence)
>>>>>>> 408f0ef4
        chunks = sentence_chunker(sentence, self.chunk_size)
        for idx, req in enumerate(self._requests(chunks)):
            results = req.result().json()
            audio = base64.b64decode(results['audio_base64'])
            vis = self.visime(results['visimes'])
            key = str(hashlib.md5(
                chunks[idx].encode('utf-8', 'ignore')).hexdigest())
            wav_file = os.path.join(
                get_cache_directory("tts"),
                key + '.' + self.audio_ext
            )
            with open(wav_file, 'wb') as f:
                f.write(audio)
            self.queue.put((self.audio_ext, wav_file, vis, ident))


class Mimic2Validator(TTSValidator):

    def __init__(self, tts):
        super(Mimic2Validator, self).__init__(tts)

    def validate_lang(self):
        # TODO
        pass

    def validate_connection(self):
        # TODO
        pass

    def get_tts_class(self):
        return Mimic2<|MERGE_RESOLUTION|>--- conflicted
+++ resolved
@@ -16,12 +16,8 @@
 from mycroft.tts import TTS, TTSValidator
 from mycroft.tts.remote_tts import RemoteTTS
 from mycroft.util.log import LOG
-<<<<<<< HEAD
+from mycroft.util.format import pronounce_number
 from mycroft.util import play_wav, get_cache_directory, create_signal
-=======
-from mycroft.util.format import pronounce_number
-from mycroft.util import play_wav, get_cache_directory
->>>>>>> 408f0ef4
 from requests_futures.sessions import FuturesSession
 from urllib import parse
 from .mimic_tts import VISIMES
@@ -262,12 +258,9 @@
             sentence (str): sentence to synthesize from mimic2
             ident (optional): Defaults to None.
         """
-<<<<<<< HEAD
         create_signal("isSpeaking")
-
-=======
+        
         sentence = self._normalized_numbers(sentence)
->>>>>>> 408f0ef4
         chunks = sentence_chunker(sentence, self.chunk_size)
         for idx, req in enumerate(self._requests(chunks)):
             results = req.result().json()
