# Copyright 2017 Mycroft AI, Inc.
#
# This file is part of Mycroft Core.
#
# Mycroft Core is free software: you can redistribute it and/or modify
# it under the terms of the GNU General Public License as published by
# the Free Software Foundation, either version 3 of the License, or
# (at your option) any later version.
#
# Mycroft Core is distributed in the hope that it will be useful,
# but WITHOUT ANY WARRANTY; without even the implied warranty of
# MERCHANTABILITY or FITNESS FOR A PARTICULAR PURPOSE.  See the
# GNU General Public License for more details.
#
# You should have received a copy of the GNU General Public License
# along with Mycroft Core.  If not, see <http://www.gnu.org/licenses/>.

from copy import copy

import requests
from requests import HTTPError

from mycroft.configuration import ConfigurationManager
from mycroft.identity import IdentityManager
from mycroft.version import VersionManager

__author__ = 'jdorleans'
__paired_cache = False


class Api(object):
    """ Generic object to wrap web APIs """

    def __init__(self, path):
        self.path = path
        config = ConfigurationManager().get()
        config_server = config.get("server")
        self.url = config_server.get("url")
        self.version = config_server.get("version")
        self.identity = IdentityManager.get()

    def request(self, params):
        self.check_token()
        self.build_path(params)
        self.old_params = copy(params)
        return self.send(params)

    def check_token(self):
        if self.identity.refresh and self.identity.is_expired():
            self.identity = IdentityManager.load()
            if self.identity.is_expired():
                self.refresh_token()

    def refresh_token(self):
        data = self.send({
            "path": "auth/token",
            "headers": {
                "Authorization": "Bearer " + self.identity.refresh
            }
        })
        IdentityManager.save(data)

    def send(self, params):
        method = params.get("method", "GET")
        headers = self.build_headers(params)
        data = self.build_data(params)
        json = self.build_json(params)
        query = self.build_query(params)
        url = self.build_url(params)
        response = requests.request(method, url, headers=headers, params=query,
                                    data=data, json=json, timeout=(3.05, 15))
        return self.get_response(response)

    def get_response(self, response):
        data = self.get_data(response)
        if 200 <= response.status_code < 300:
            return data
        elif response.status_code == 401\
                and not response.url.endswith("auth/token"):
            self.refresh_token()
            return self.send(self.old_params)
        raise HTTPError(data, response=response)

    def get_data(self, response):
        try:
            return response.json()
        except:
            return response.text

    def build_headers(self, params):
        headers = params.get("headers", {})
        self.add_content_type(headers)
        self.add_authorization(headers)
        params["headers"] = headers
        return headers

    def add_content_type(self, headers):
        if not headers.__contains__("Content-Type"):
            headers["Content-Type"] = "application/json"

    def add_authorization(self, headers):
        if not headers.__contains__("Authorization"):
            headers["Authorization"] = "Bearer " + self.identity.access

    def build_data(self, params):
        return params.get("data")

    def build_json(self, params):
        json = params.get("json")
        if json and params["headers"]["Content-Type"] == "application/json":
            for k, v in json.iteritems():
                if v == "":
                    json[k] = None
            params["json"] = json
        return json

    def build_query(self, params):
        return params.get("query")

    def build_path(self, params):
        path = params.get("path", "")
        params["path"] = self.path + path
        return params["path"]

    def build_url(self, params):
        path = params.get("path", "")
        version = params.get("version", self.version)
        return self.url + "/" + version + "/" + path


class DeviceApi(Api):
    """ Web API wrapper for obtaining device-level information """

    def __init__(self):
        super(DeviceApi, self).__init__("device")

    def get_code(self, state):
        IdentityManager.update()
        return self.request({
            "path": "/code?state=" + state
        })

    def activate(self, state, token):
        version = VersionManager.get()
        return self.request({
            "method": "POST",
            "path": "/activate",
            "json": {"state": state,
                     "token": token,
                     "coreVersion": version.get("coreVersion"),
                     "enclosureVersion": version.get("enclosureVersion")}
        })

    def get(self):
        """ Retrieve all device information from the web backend """
        return self.request({
            "path": "/" + self.identity.uuid
        })

    def get_settings(self):
        """ Retrieve device settings information from the web backend

        Returns:
            str: JSON string with user configuration information.
        """
        return self.request({
            "path": "/" + self.identity.uuid + "/setting"
        })

    def get_location(self):
        """ Retrieve device location information from the web backend

        Returns:
            str: JSON string with user location.
        """
        return self.request({
            "path": "/" + self.identity.uuid + "/location"
        })

    def find(self):
        """ Deprecated, see get_location() """
        # TODO: Eliminate ASAP, for backwards compatibility only
<<<<<<< HEAD
        return self.get(self)
=======
        return self.get()
>>>>>>> 8629bb9e

    def find_setting(self):
        """ Deprecated, see get_settings() """
        # TODO: Eliminate ASAP, for backwards compatibility only
<<<<<<< HEAD
        return self.get_settings(self)
=======
        return self.get_settings()
>>>>>>> 8629bb9e

    def find_location(self):
        """ Deprecated, see get_location() """
        # TODO: Eliminate ASAP, for backwards compatibility only
<<<<<<< HEAD
        return self.get_location(self)
=======
        return self.get_location()
>>>>>>> 8629bb9e


class STTApi(Api):
    """ Web API wrapper for performing Speech to Text (STT) """

    def __init__(self):
        super(STTApi, self).__init__("stt")

    def stt(self, audio, language, limit):
        """ Web API wrapper for performing Speech to Text (STT)

        Args:
            audio (bytes): The recorded audio, as in a FLAC file
            language (str): A BCP-47 language code, e.g. "en-US"
            limit (int): Maximum minutes to transcribe(?)

        Returns:
            str: JSON structure with transcription results
        """

        return self.request({
            "method": "POST",
            "headers": {"Content-Type": "audio/x-flac"},
            "query": {"lang": language, "limit": limit},
            "data": audio
        })


def has_been_paired():
    """ Determine if this device has ever been paired with a web backend

    Returns:
        bool: True if ever paired with backend (not factory reset)
    """
    # This forces a load from the identity file in case the pairing state
    # has recently changed
    id = IdentityManager.load()
    return id.uuid is not None and id.uuid != ""


def is_paired():
    """ Determine if this device is actively paired with a web backend

    Determines if the installation of Mycroft has been paired by the user
    with the backend system, and if that pairing is still active.

    Returns:
        bool: True if paired with backend
    """
    global __paired_cache
    if __paired_cache:
        # NOTE: This assumes once paired, the unit remains paired.  So
        # un-pairing must restart the system (or clear this value).
        # The Mark 1 does perform a restart on RESET.
        return True

    try:
        api = DeviceApi()
        device = api.get()
        __paired_cache = api.identity.uuid is not None and \
            api.identity.uuid != ""
        return __paired_cache
    except:
        return False<|MERGE_RESOLUTION|>--- conflicted
+++ resolved
@@ -180,29 +180,17 @@
     def find(self):
         """ Deprecated, see get_location() """
         # TODO: Eliminate ASAP, for backwards compatibility only
-<<<<<<< HEAD
-        return self.get(self)
-=======
         return self.get()
->>>>>>> 8629bb9e
 
     def find_setting(self):
         """ Deprecated, see get_settings() """
         # TODO: Eliminate ASAP, for backwards compatibility only
-<<<<<<< HEAD
-        return self.get_settings(self)
-=======
         return self.get_settings()
->>>>>>> 8629bb9e
 
     def find_location(self):
         """ Deprecated, see get_location() """
         # TODO: Eliminate ASAP, for backwards compatibility only
-<<<<<<< HEAD
-        return self.get_location(self)
-=======
         return self.get_location()
->>>>>>> 8629bb9e
 
 
 class STTApi(Api):
