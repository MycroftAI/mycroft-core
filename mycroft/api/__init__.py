# Copyright 2017 Mycroft AI Inc.
#
# Licensed under the Apache License, Version 2.0 (the "License");
# you may not use this file except in compliance with the License.
# You may obtain a copy of the License at
#
#    http://www.apache.org/licenses/LICENSE-2.0
#
# Unless required by applicable law or agreed to in writing, software
# distributed under the License is distributed on an "AS IS" BASIS,
# WITHOUT WARRANTIES OR CONDITIONS OF ANY KIND, either express or implied.
# See the License for the specific language governing permissions and
# limitations under the License.
#
# from copy import copy

# import requests
# from requests import HTTPError

<<<<<<< HEAD
# from mycroft.configuration import Configuration
# from mycroft.configuration.config import DEFAULT_CONFIG, SYSTEM_CONFIG, \
#    USER_CONFIG, LocalConf
# from mycroft.identity import IdentityManager
# from mycroft.version import VersionManager
# from mycroft.util import get_arch
=======
from mycroft.configuration import Configuration
from mycroft.configuration.config import DEFAULT_CONFIG, SYSTEM_CONFIG, \
    USER_CONFIG
from mycroft.identity import IdentityManager
from mycroft.version import VersionManager
from mycroft.util import get_arch
>>>>>>> 8a2595e8

_paired_cache = False


class Api(object):
    """ Generic object to wrap web APIs """

    def __init__(self, path):
        self.path = path
<<<<<<< HEAD
        # config = Configuration.get([LocalConf(DEFAULT_CONFIG),
        #                            LocalConf(SYSTEM_CONFIG),
        #                            LocalConf(USER_CONFIG)],
        #                           cache=False)
        # config_server = config.get("server")
        # self.url = config_server.get("url")
        # self.version = config_server.get("version")
        #self.identity = IdentityManager.get()
=======
        config = Configuration.get([DEFAULT_CONFIG,
                                    SYSTEM_CONFIG,
                                    USER_CONFIG],
                                   cache=False)
        config_server = config.get("server")
        self.url = config_server.get("url")
        self.version = config_server.get("version")
        self.identity = IdentityManager.get()
>>>>>>> 8a2595e8

    def request(self, params):
        # self.check_token()
        # self.build_path(params)
        # self.old_params = copy(params)
        # return self.send(params)
        return None

    def check_token(self):
        # if self.identity.refresh and self.identity.is_expired():
        #    self.identity = IdentityManager.load()
        #    if self.identity.is_expired():
        #        self.refresh_token()
        return None

    def refresh_token(self):
        # data = self.send({
        #    "path": "auth/token",
        #    "headers": {
        #        "Authorization": "Bearer " + self.identity.refresh
        #    }
        # })
        # IdentityManager.save(data)
        return None

    def send(self, params):
        # method = params.get("method", "GET")
        # headers = self.build_headers(params)
        # data = self.build_data(params)
        # json = self.build_json(params)
        # query = self.build_query(params)
        # url = self.build_url(params)
        # response = requests.request(method, url, headers=headers,
        # params=query,
        #                            data=data, json=json, timeout=(3.05, 15))
        # return self.get_response(response)
        return None

    def get_response(self, response):
        # data = self.get_data(response)
        # if 200 <= response.status_code < 300:
        #    return data
        # elif response.status_code == 401 \
        #        and not response.url.endswith("auth/token"):
        #    self.refresh_token()
        #    return self.send(self.old_params)
        #raise HTTPError(data, response=response)
        return None

    def get_data(self, response):
        # try:
        #    return response.json()
        # except:
        #    return response.text
        return None

    def build_headers(self, params):
        # headers = params.get("headers", {})
        # self.add_content_type(headers)
        # self.add_authorization(headers)
        # params["headers"] = headers
        #return headers
        return None

    def add_content_type(self, headers):
        # if not headers.__contains__("Content-Type"):
        #    headers["Content-Type"] = "application/json"
        return None

    def add_authorization(self, headers):
        # if not headers.__contains__("Authorization"):
        #    headers["Authorization"] = "Bearer " + self.identity.access
        return None

    def build_data(self, params):
        #return params.get("data")
        return None

    def build_json(self, params):
        # json = params.get("json")
        # if json and params["headers"]["Content-Type"] == "application/json":
        #    for k, v in json.iteritems():
        #        if v == "":
        #            json[k] = None
        #    params["json"] = json
        #return json
        return None

    def build_query(self, params):
        #return params.get("query")
        return None

    def build_path(self, params):
        # path = params.get("path", "")
        # params["path"] = self.path + path
        #return params["path"]
        return None

    def build_url(self, params):
        # path = params.get("path", "")
        # version = params.get("version", self.version)
        #return self.url + "/" + version + "/" + path
        return None


class DeviceApi(Api):
    """ Web API wrapper for obtaining device-level information """

    def __init__(self):
        super(DeviceApi, self).__init__("device")

    def get_code(self, state):
        # IdentityManager.update()
        # return self.request({
        #    "path": "/code?state=" + state
        #})
        return None

    def activate(self, state, token):
        # version = VersionManager.get()
        # return self.request({
        #    "method": "POST",
        #    "path": "/activate",
        #    "json": {"state": state,
        #             "token": token,
        #             "coreVersion": version.get("coreVersion"),
        #             "enclosureVersion": version.get("enclosureVersion")}
        #})
        return None

    def update_version(self):
        # version = VersionManager.get()
        # return self.request({
        #    "method": "PATCH",
        #    "path": "/" + self.identity.uuid,
        #    "json": {"coreVersion": version.get("coreVersion"),
        #             "enclosureVersion": version.get("enclosureVersion")}
        #})
        return None

    def send_email(self, title, body, sender):
        # return self.request({
        #    "method": "PUT",
        #    "path": "/" + self.identity.uuid + "/message",
        #    "json": {"title": title, "body": body, "sender": sender}
        # })
        return None

    def report_metric(self, name, data):
        return self.request({
            "method": "POST",
            "path": "/" + self.identity.uuid + "/metric/" + name,
            "json": data
        })

    def get(self):
        """ Retrieve all device information from the web backend """
        # return self.request({
        #    "path": "/" + self.identity.uuid
        #})
        return None

    def get_settings(self):
        """ Retrieve device settings information from the web backend

        Returns:
            str: JSON string with user configuration information.
        """
        # return self.request({
        #    "path": "/" + self.identity.uuid + "/setting"
        #})
        return "{}"

    def get_location(self):
        """ Retrieve device location information from the web backend

        Returns:
            str: JSON string with user location.
        """
        # return self.request({
        #    "path": "/" + self.identity.uuid + "/location"
        #})
        return "{}"

    def get_subscription(self):
        """
            Get information about type of subscrition this unit is connected
            to.

            Returns: dictionary with subscription information
        """
        # return self.request({
        #    'path': '/' + self.identity.uuid + '/subscription'})
        return {}

    @property
    def is_subscriber(self):
        """
            status of subscription. True if device is connected to a paying
            subscriber.
        """
        # try:
        #    return self.get_subscription().get('@type') != 'free'
        #except:
            # If can't retrieve, assume not paired and not a subscriber yet
        #    return False
        return False

    def get_subscriber_voice_url(self, voice=None):
        # self.check_token()
        # archs = {'x86_64': 'x86_64', 'armv7l': 'arm'}
        # arch = archs[get_arch()]
        # path = '/' + self.identity.uuid + '/voice?arch=' + arch
        #return self.request({'path': path})['link']
        return ""

    def find(self):
        """ Deprecated, see get_location() """
        # TODO: Eliminate ASAP, for backwards compatibility only
        return self.get()

    def find_setting(self):
        """ Deprecated, see get_settings() """
        # TODO: Eliminate ASAP, for backwards compatibility only
        return self.get_settings()

    def find_location(self):
        """ Deprecated, see get_location() """
        # TODO: Eliminate ASAP, for backwards compatibility only
        return self.get_location()


class STTApi(Api):
    """ Web API wrapper for performing Speech to Text (STT) """

    def __init__(self):
        super(STTApi, self).__init__("stt")

    def stt(self, audio, language, limit):
        """ Web API wrapper for performing Speech to Text (STT)

        Args:
            audio (bytes): The recorded audio, as in a FLAC file
            language (str): A BCP-47 language code, e.g. "en-US"
            limit (int): Maximum minutes to transcribe(?)

        Returns:
            str: JSON structure with transcription results
        """

        # return self.request({
        #    "method": "POST",
        #    "headers": {"Content-Type": "audio/x-flac"},
        #    "query": {"lang": language, "limit": limit},
        #    "data": audio
        #})
        raise NotImplementedError


def has_been_paired():
    """ Determine if this device has ever been paired with a web backend

    Returns:
        bool: True if ever paired with backend (not factory reset)
    """
    # This forces a load from the identity file in case the pairing state
    # has recently changed
    #id = IdentityManager.load()
    #return id.uuid is not None and id.uuid != ""
    return True


def is_paired():
    """ Determine if this device is actively paired with a web backend

    Determines if the installation of Mycroft has been paired by the user
    with the backend system, and if that pairing is still active.

    Returns:
        bool: True if paired with backend
    """
    #global _paired_cache
    #if _paired_cache:
        # NOTE: This assumes once paired, the unit remains paired.  So
        # un-pairing must restart the system (or clear this value).
        # The Mark 1 does perform a restart on RESET.
    #    return True

    #try:
    #    api = DeviceApi()
    #    device = api.get()
    #    _paired_cache = api.identity.uuid is not None and \
    #        api.identity.uuid != ""
    #    return _paired_cache
    #except:
    #    return False
    return True<|MERGE_RESOLUTION|>--- conflicted
+++ resolved
@@ -17,21 +17,12 @@
 # import requests
 # from requests import HTTPError
 
-<<<<<<< HEAD
 # from mycroft.configuration import Configuration
 # from mycroft.configuration.config import DEFAULT_CONFIG, SYSTEM_CONFIG, \
 #    USER_CONFIG, LocalConf
 # from mycroft.identity import IdentityManager
 # from mycroft.version import VersionManager
 # from mycroft.util import get_arch
-=======
-from mycroft.configuration import Configuration
-from mycroft.configuration.config import DEFAULT_CONFIG, SYSTEM_CONFIG, \
-    USER_CONFIG
-from mycroft.identity import IdentityManager
-from mycroft.version import VersionManager
-from mycroft.util import get_arch
->>>>>>> 8a2595e8
 
 _paired_cache = False
 
@@ -41,7 +32,6 @@
 
     def __init__(self, path):
         self.path = path
-<<<<<<< HEAD
         # config = Configuration.get([LocalConf(DEFAULT_CONFIG),
         #                            LocalConf(SYSTEM_CONFIG),
         #                            LocalConf(USER_CONFIG)],
@@ -50,16 +40,6 @@
         # self.url = config_server.get("url")
         # self.version = config_server.get("version")
         #self.identity = IdentityManager.get()
-=======
-        config = Configuration.get([DEFAULT_CONFIG,
-                                    SYSTEM_CONFIG,
-                                    USER_CONFIG],
-                                   cache=False)
-        config_server = config.get("server")
-        self.url = config_server.get("url")
-        self.version = config_server.get("version")
-        self.identity = IdentityManager.get()
->>>>>>> 8a2595e8
 
     def request(self, params):
         # self.check_token()
@@ -209,11 +189,12 @@
         return None
 
     def report_metric(self, name, data):
-        return self.request({
-            "method": "POST",
-            "path": "/" + self.identity.uuid + "/metric/" + name,
-            "json": data
-        })
+        #return self.request({
+        #    "method": "POST",
+        #    "path": "/" + self.identity.uuid + "/metric/" + name,
+        #    "json": data
+        #})
+        return None
 
     def get(self):
         """ Retrieve all device information from the web backend """
