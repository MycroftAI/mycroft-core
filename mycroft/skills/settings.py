--- conflicted
+++ resolved
@@ -1,20 +1,17 @@
-# Copyright 2017 Mycroft AI, Inc.
+# Copyright 2017 Mycroft AI Inc.
 #
-# This file is part of Mycroft Core.
+# Licensed under the Apache License, Version 2.0 (the "License");
+# you may not use this file except in compliance with the License.
+# You may obtain a copy of the License at
 #
-# Mycroft Core is free software: you can redistribute it and/or modify
-# it under the terms of the GNU General Public License as published by
-# the Free Software Foundation, either version 3 of the License, or
-# (at your option) any later version.
+#    http://www.apache.org/licenses/LICENSE-2.0
 #
-# Mycroft Core is distributed in the hope that it will be useful,
-# but WITHOUT ANY WARRANTY; without even the implied warranty of
-# MERCHANTABILITY or FITNESS FOR A PARTICULAR PURPOSE.  See the
-# GNU General Public License for more details.
+# Unless required by applicable law or agreed to in writing, software
+# distributed under the License is distributed on an "AS IS" BASIS,
+# WITHOUT WARRANTIES OR CONDITIONS OF ANY KIND, either express or implied.
+# See the License for the specific language governing permissions and
+# limitations under the License.
 #
-# You should have received a copy of the GNU General Public License
-# along with Mycroft Core.  If not, see <http://www.gnu.org/licenses/>.
-
 """
     This module provides the SkillSettings dictionary, which is a simple
     extension of the python dict to enable storing.
@@ -36,15 +33,7 @@
 from mycroft.util.log import LOG
 from mycroft.configuration import ConfigurationManager
 
-<<<<<<< HEAD
-# SKILLS_DIR = "/home/guy/github/mycroft/mycroft-skills-mirror"
-SKILLS_DIR = "/opt/mycroft/skills"
-
-
-# TODO: allow deleting skill when skill is deleted
-=======
-
->>>>>>> b250fd0d
+
 class SkillSettings(dict):
     """ SkillSettings creates a dictionary that can easily be stored
         to file, serialized as json. It also syncs to the backend for
