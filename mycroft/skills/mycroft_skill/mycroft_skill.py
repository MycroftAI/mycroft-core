# Copyright 2019 Mycroft AI Inc.
#
# Licensed under the Apache License, Version 2.0 (the "License");
# you may not use this file except in compliance with the License.
# You may obtain a copy of the License at
#
#    http://www.apache.org/licenses/LICENSE-2.0
#
# Unless required by applicable law or agreed to in writing, software
# distributed under the License is distributed on an "AS IS" BASIS,
# WITHOUT WARRANTIES OR CONDITIONS OF ANY KIND, either express or implied.
# See the License for the specific language governing permissions and
# limitations under the License.
#
"""Common functionality relating to the implementation of mycroft skills."""

from copy import deepcopy
import sys
import re
import traceback
from itertools import chain
from os import walk
from os.path import join, abspath, dirname, basename, exists
from pathlib import Path
from threading import Event, Timer
from contextlib import contextmanager
from uuid import uuid4

from xdg import BaseDirectory

from adapt.intent import Intent, IntentBuilder

from mycroft import dialog
from mycroft.api import DeviceApi
from mycroft.audio import wait_while_speaking
from mycroft.enclosure.api import EnclosureAPI
from mycroft.enclosure.gui import SkillGUI
from mycroft.configuration import Configuration
from mycroft.dialog import load_dialogs
from mycroft.filesystem import FileSystemAccess
from mycroft.messagebus.message import Message, dig_for_message
from mycroft.metrics import report_metric
from mycroft.util import (
    resolve_resource_file,
    camel_case_split
)
from mycroft.util.log import LOG
from mycroft.util.format import pronounce_number, join_list
from mycroft.util.parse import match_one, extract_number

from .event_container import EventContainer, create_wrapper, get_handler_name
from ..event_scheduler import EventSchedulerInterface
from ..intent_service_interface import IntentServiceInterface
from ..settings import get_local_settings, save_settings
from ..skill_data import (
    load_regex,
    munge_regex,
    munge_intent_parser,
    ResourceFile,
    SkillResources
)
from .skill_control import SkillControl




def simple_trace(stack_trace):
    """Generate a simplified traceback.

    Args:
        stack_trace: Stack trace to simplify

    Returns: (str) Simplified stack trace.
    """
    stack_trace = stack_trace[:-1]
    tb = 'Traceback:\n'
    for line in stack_trace:
        if line.strip():
            tb += line
    return tb


def get_non_properties(obj):
    """Get attibutes that are not properties from object.

    Will return members of object class along with bases down to MycroftSkill.

    Args:
        obj: object to scan

    Returns:
        Set of attributes that are not a property.
    """

    def check_class(cls):
        """Find all non-properties in a class."""
        # Current class
        d = cls.__dict__
        np = [k for k in d if not isinstance(d[k], property)]
        # Recurse through base classes excluding MycroftSkill and object
        for b in [b for b in cls.__bases__ if b not in (object, MycroftSkill)]:
            np += check_class(b)
        return np

    return set(check_class(obj.__class__))


class MycroftSkill:
    """Base class for mycroft skills providing common behaviour and parameters
    to all Skill implementations.

    For information on how to get started with creating mycroft skills see
    https://mycroft.ai/documentation/skills/introduction-developing-skills/

    Args:
        name (str): skill name
        bus (MycroftWebsocketClient): Optional bus connection
        use_settings (bool): Set to false to not use skill settings at all
    """
    _resources = None

    def __init__(self, name=None, bus=None, use_settings=True):
        self.name = name or self.__class__.__name__
        self.skill_id = ''  # will be set from the path, so guaranteed unique
        self.settings_meta = None  # set when skill is loaded in SkillLoader
        self.skill_service_initializing = False

        # Get directory of skill
        #: Member variable containing the absolute path of the skill's root
        #: directory. E.g. /opt/mycroft/skills/my-skill.me/
        self.root_dir = dirname(abspath(sys.modules[self.__module__].__file__))

        self.gui = SkillGUI(self)

        self._bus = None
        self._enclosure = None
        self.bind(bus)
        #: Mycroft global configuration. (dict)
        self.config_core = Configuration.get()

        self.settings = None
        self.settings_write_path = None

        if use_settings:
            self._init_settings()

        #: Set to register a callback method that will be called every time
        #: the skills settings are updated. The referenced method should
        #: include any logic needed to handle the updated settings.
        self.settings_change_callback = None

        self.dialog_renderer = None

        #: Filesystem access to skill specific folder.
        #: See mycroft.filesystem for details.
        self.file_system = FileSystemAccess(join('skills', self.name))

        self.log = LOG.create_logger(self.name)  #: Skill logger instance
        self.reload_skill = True  #: allow reloading (default True)

        self.events = EventContainer(bus)
        self.voc_match_cache = {}

        # Delegator classes
        self.event_scheduler = EventSchedulerInterface(self.name)
        self.intent_service = IntentServiceInterface()

        # Skill Public API
        self.public_api = {}

        self.skill_control = SkillControl()

        # Unique id generated for every started/ended
        self._activity_id: str = ""

    def change_state(self, new_state):
        """change skill state to new value.
           does nothing except log a warning
           if the new state is invalid"""
        self.log.debug("change_state() skill:%s - changing state from %s to %s" % (self.skill_id, self.skill_control.state, new_state))

        if self.skill_control.states is None:
            return

        if new_state not in self.skill_control.states:
            self.log.warning("invalid state change, from %s to %s" % (self.skill_control.state, new_state))
            return

        if new_state != self.skill_control.state:

            for intent in self.skill_control.states[self.skill_control.state]:
                self.disable_intent(intent)

            self.skill_control.state = new_state

            for intent in self.skill_control.states[self.skill_control.state]:
                self.enable_intent(intent)

            if new_state == "inactive":
                self.log.debug("send msg: deactivate %s" % (self.skill_id,))
                self.bus.emit(Message('deactivate_skill_request',
                    {'skill_id': self.skill_id}))

            if new_state == "active":
                self.log.debug("send msg: activate %s" % (self.skill_id,))
                self.bus.emit(Message('active_skill_request',
                    {'skill_id': self.skill_id, 'skill_cat': self.skill_control.category}))

    def _init_settings(self):
        """Setup skill settings."""

        # To not break existing setups,
        # save to skill directory if the file exists already
        self.settings_write_path = Path(self.root_dir)

        # Otherwise save to XDG_CONFIG_DIR
        if not self.settings_write_path.joinpath('settings.json').exists():
            self.settings_write_path = Path(BaseDirectory.save_config_path(
                'mycroft', 'skills', basename(self.root_dir)))

        # To not break existing setups,
        # read from skill directory if the settings file exists there
        settings_read_path = Path(self.root_dir)

        # Then, check XDG_CONFIG_DIR
        if not settings_read_path.joinpath('settings.json').exists():
            for dir in BaseDirectory.load_config_paths('mycroft',
                                                       'skills',
                                                       basename(
                                                           self.root_dir)):
                path = Path(dir)
                # If there is a settings file here, use it
                if path.joinpath('settings.json').exists():
                    settings_read_path = path
                    break

        self.settings = get_local_settings(settings_read_path, self.name)
        self._initial_settings = deepcopy(self.settings)

    @property
    def enclosure(self):
        if self._enclosure:
            return self._enclosure
        else:
            LOG.error('Skill not fully initialized. Move code ' +
                      'from  __init__() to initialize() to correct this.')
            LOG.error(simple_trace(traceback.format_stack()))
            raise Exception('Accessed MycroftSkill.enclosure in __init__')

    @property
    def bus(self):
        if self._bus:
            return self._bus
        else:
            LOG.error('Skill not fully initialized. Move code ' +
                      'from __init__() to initialize() to correct this.')
            LOG.error(simple_trace(traceback.format_stack()))
            raise Exception('Accessed MycroftSkill.bus in __init__')

    @property
    def location(self):
        """Get the JSON data struction holding location information."""
        # TODO: Allow Enclosure to override this for devices that
        # contain a GPS.
        return self.config_core.get('location')

    @property
    def location_pretty(self):
        """Get a more 'human' version of the location as a string."""
        loc = self.location
        if type(loc) is dict and loc['city']:
            return loc['city']['name']
        return None

    @property
    def location_timezone(self):
        """Get the timezone code, such as 'America/Los_Angeles'"""
        loc = self.location
        if type(loc) is dict and loc['timezone']:
            return loc['timezone']['code']
        return None

    @property
    def lang(self):
        """Get the configured language."""
        return self.config_core.get('lang')

    @property
    def alphanumeric_skill_id(self):
        return "".join(
            char if char.isalnum() else "_" for char in str(self.skill_id)
        )

    @property
    def resources(self):
        if self._resources is None:
            self._resources = SkillResources(self.root_dir, self.lang,
                                             self.dialog_renderer)

        return self._resources

    def bind(self, bus):
        """Register messagebus emitter with skill.

        Args:
            bus: Mycroft messagebus connection
        """
        if bus:
            self._bus = bus
            self.events.set_bus(bus)
            self.intent_service.set_bus(bus)
            self.event_scheduler.set_bus(bus)
            self.event_scheduler.set_id(self.skill_id)
            self._enclosure = EnclosureAPI(bus, self.name)
            self._register_system_event_handlers()
            # Initialize the SkillGui
            self.gui.setup_default_handlers()

            self._register_public_api()

    def _register_public_api(self):
        """ Find and register api methods.
        Api methods has been tagged with the api_method member, for each
        method where this is found the method a message bus handler is
        registered.
        Finally create a handler for fetching the api info from any requesting
        skill.
        """

        def wrap_method(func):
            """Boiler plate for returning the response to the sender."""
            def wrapper(message):
                result = func(*message.data['args'], **message.data['kwargs'])
                self.bus.emit(message.response(data={'result': result}))

            return wrapper

        methods = [attr_name for attr_name in get_non_properties(self)
                   if hasattr(getattr(self, attr_name), '__name__')]

        for attr_name in methods:
            method = getattr(self, attr_name)

            if hasattr(method, 'api_method'):
                doc = method.__doc__ or ''
                name = method.__name__
                self.public_api[name] = {
                    'help': doc,
                    'type': '{}.{}'.format(self.skill_id, name),
                    'func': method
                }
        for key in self.public_api:
            if ('type' in self.public_api[key] and
                    'func' in self.public_api[key]):
                LOG.debug('Adding api method: '
                          '{}'.format(self.public_api[key]['type']))

                # remove the function member since it shouldn't be
                # reused and can't be sent over the messagebus
                func = self.public_api[key].pop('func')
                self.add_event(self.public_api[key]['type'],
                               wrap_method(func))

        if self.public_api:
            self.add_event('{}.public_api'.format(self.skill_id),
                           self._send_public_api)

    def _register_system_event_handlers(self):
        """Add all events allowing the standard interaction with the Mycroft
        system.
        """
        def stop_is_implemented():
            return self.__class__.stop is not MycroftSkill.stop

        # Only register stop if it's been implemented
        if stop_is_implemented():
            self.add_event('mycroft.stop', self.__handle_stop)

        self.add_event(
            'mycroft.skills.initialized',
            self.handle_skills_initialized
        )
        self.add_event(
            'mycroft.skill.enable_intent',
            self.handle_enable_intent
        )
        self.add_event(
            'mycroft.skill.disable_intent',
            self.handle_disable_intent
        )
        self.add_event(
            'mycroft.skill.set_cross_context',
            self.handle_set_cross_context
        )
        self.add_event(
            'mycroft.skill.remove_cross_context',
            self.handle_remove_cross_context
        )
        self.events.add(
            'mycroft.skills.settings.changed',
            self.handle_settings_change
        )

    def handle_skills_initialized(self, _):
        self.skill_service_initializing = False

    def handle_settings_change(self, message):
        """Update settings if the remote settings changes apply to this skill.

        The skill settings downloader uses a single API call to retrieve the
        settings for all skills.  This is done to limit the number API calls.
        A "mycroft.skills.settings.changed" event is emitted for each skill
        that had their settings changed.  Only update this skill's settings
        if its remote settings were among those changed
        """
        if self.settings_meta is None or self.settings_meta.skill_gid is None:
            LOG.error('The skill_gid was not set when '
                      '{} was loaded!'.format(self.name))
        else:
            remote_settings = message.data.get(self.settings_meta.skill_gid)
            if remote_settings is not None:
                LOG.info('Updating settings for skill ' + self.name)
                self.settings.update(**remote_settings)
                save_settings(self.settings_write_path, self.settings)
                if self.settings_change_callback is not None:
                    self.settings_change_callback()

    def detach(self):
        for (name, _) in self.intent_service:
            name = '{}:{}'.format(self.skill_id, name)
            self.intent_service.detach_intent(name)

    def initialize(self):
        """Perform any final setup needed for the skill.

        Invoked after the skill is fully constructed and registered with the
        system.
        """
        pass

    def _send_public_api(self, message):
        """Respond with the skill's public api."""
        self.bus.emit(message.response(data=self.public_api))

    def get_intro_message(self):
        """Get a message to speak on first load of the skill.

        Useful for post-install setup instructions.

        Returns:
            str: message that will be spoken to the user
        """
        return None

    def converse(self, message=None):
        """Handle conversation.

        This method gets a peek at utterances before the normal intent
        handling process after a skill has been invoked once.

        To use, override the converse() method and return True to
        indicate that the utterance has been handled.

        utterances and lang are depreciated

        Args:
            message:    a message object containing a message type with an
                        optional JSON data packet

        Returns:
            bool: True if an utterance was handled, otherwise False
        """
        return False

    def __get_response(self):
        """Helper to get a response from the user

        NOTE:  There is a race condition here.  There is a small amount of
        time between the end of the device speaking and the converse method
        being overridden in this method.  If an utterance is injected during
        this time, the wrong converse method is executed.  The condition is
        hidden during normal use due to the amount of time it takes a user
        to speak a response. The condition is revealed when an automated
        process injects an utterance quicker than this method can flip the
        converse methods.

        Returns:
            str: user's response or None on a timeout
        """
        event = Event()

        def converse(utterances, lang=None):
            converse.response = utterances[0] if utterances else None
            event.set()
            return True

        # install a temporary conversation handler
        self.make_active()
        converse.response = None
        default_converse = self.converse
        self.converse = converse
        event.wait(15)  # 10 for listener, 5 for SST, then timeout
        self.converse = default_converse
        return converse.response

    def get_response(self, dialog='', data=None, validator=None,
                     on_fail=None, num_retries=-1):
        """Get response from user.

        If a dialog is supplied it is spoken, followed immediately by listening
        for a user response. If the dialog is omitted listening is started
        directly.

        The response can optionally be validated before returning.

        Example::

            color = self.get_response('ask.favorite.color')

        Args:
            dialog (str): Optional dialog to speak to the user
            data (dict): Data used to render the dialog
            validator (any): Function with following signature::

                def validator(utterance):
                    return utterance != "red"

            on_fail (any):
                Dialog or function returning literal string to speak on
                invalid input. For example::

                    def on_fail(utterance):
                        return "nobody likes the color red, pick another"

            num_retries (int): Times to ask user for input, -1 for infinite
                NOTE: User can not respond and timeout or say "cancel" to stop

        Returns:
            str: User's reply or None if timed out or canceled
        """
        data = data or {}

        def on_fail_default(utterance):
            fail_data = data.copy()
            fail_data['utterance'] = utterance
            if on_fail:
                return self.dialog_renderer.render(on_fail, fail_data)
            else:
                return self.dialog_renderer.render(dialog, data)

        def is_cancel(utterance):
            return self.voc_match(utterance, 'cancel')

        def validator_default(utterance):
            # accept anything except 'cancel'
            return not is_cancel(utterance)

        on_fail_fn = on_fail if callable(on_fail) else on_fail_default
        validator = validator or validator_default

        # Speak query and wait for user response
        dialog_exists = self.dialog_renderer.render(dialog, data)
        if dialog_exists:
            self.speak_dialog(dialog, data, expect_response=True, wait=True)
        else:
            self.bus.emit(Message('mycroft.mic.listen'))

        return self._wait_response(is_cancel, validator, on_fail_fn,
                                   num_retries)

    def _wait_response(self, is_cancel, validator, on_fail, num_retries):
        """Loop until a valid response is received from the user or the retry
        limit is reached.

        Args:
            is_cancel (callable): function checking cancel criteria
            validator (callbale): function checking for a valid response
            on_fail (callable): function handling retries

        """
        num_fails = 0
        while True:
            response = self.__get_response()

            if response is None:
                # if nothing said, prompt one more time
                num_none_fails = 1 if num_retries < 0 else num_retries
                if num_fails >= num_none_fails:
                    return None
            else:
                if validator(response):
                    return response

                # catch user saying 'cancel'
                if is_cancel(response):
                    return None

            num_fails += 1
            if 0 < num_retries < num_fails:
                return None

            line = on_fail(response)
            if line:
                self.speak(line, expect_response=True)
            else:
                self.bus.emit(Message('mycroft.mic.listen'))

    def ask_yesno(self, prompt, data=None):
        """Read prompt and wait for a yes/no answer

        This automatically deals with translation and common variants,
        such as 'yeah', 'sure', etc.

        Args:
              prompt (str): a dialog id or string to read
              data (dict): response data
        Returns:
              string:  'yes', 'no' or whatever the user response if not
                       one of those, including None
        """
        resp = self.get_response(dialog=prompt, data=data)

        if self.voc_match(resp, 'yes'):
            return 'yes'
        elif self.voc_match(resp, 'no'):
            return 'no'
        else:
            return resp

    def ask_selection(self, options, dialog='',
                      data=None, min_conf=0.65, numeric=False):
        """Read options, ask dialog question and wait for an answer.

        This automatically deals with fuzzy matching and selection by number
        e.g.

        * "first option"
        * "last option"
        * "second option"
        * "option number four"

        Args:
              options (list): list of options to present user
              dialog (str): a dialog id or string to read AFTER all options
              data (dict): Data used to render the dialog
              min_conf (float): minimum confidence for fuzzy match, if not
                                reached return None
              numeric (bool): speak options as a numeric menu
        Returns:
              string: list element selected by user, or None
        """
        assert isinstance(options, list)

        if not len(options):
            return None
        elif len(options) == 1:
            return options[0]

        if numeric:
            for idx, opt in enumerate(options):
                opt_str = "{number}, {option_text}".format(
                    number=pronounce_number(
                        idx + 1, self.lang), option_text=opt)

                self.speak(opt_str, wait=True)
        else:
            opt_str = join_list(options, "or", lang=self.lang) + "?"
            self.speak(opt_str, wait=True)

        resp = self.get_response(dialog=dialog, data=data)

        if resp:
            match, score = match_one(resp, options)
            if score < min_conf:
                if self.voc_match(resp, 'last'):
                    resp = options[-1]
                else:
                    num = extract_number(resp, ordinals=True, lang=self.lang)
                    resp = None
                    if num and num <= len(options):
                        resp = options[num - 1]
            else:
                resp = match
        return resp

    def voc_match(self, utt, voc_filename, lang=None, exact=False):
        """Determine if the given utterance contains the vocabulary provided.

        By default the method checks if the utterance contains the given vocab
        thereby allowing the user to say things like "yes, please" and still
        match against "Yes.voc" containing only "yes". An exact match can be
        requested.

        The method first checks in the current Skill's .voc files and secondly
        in the "res/text" folder of mycroft-core. The result is cached to
        avoid hitting the disk each time the method is called.

        Args:
            utt (str): Utterance to be tested
            voc_filename (str): Name of vocabulary file (e.g. 'yes' for
                                'res/text/en-us/yes.voc')
            lang (str): Language code, defaults to self.long
            exact (bool): Whether the vocab must exactly match the utterance

        Returns:
            bool: True if the utterance has the given vocabulary it
        """
        match = False
        lang = lang or self.lang
        cache_key = lang + voc_filename
        if cache_key not in self.voc_match_cache:
            vocab = self.resources.load_vocabulary_file(voc_filename)
            self.voc_match_cache[cache_key] = list(chain(*vocab))
        if utt:
            if exact:
                # Check for exact match
                match = any(i.strip() == utt
                            for i in self.voc_match_cache[cache_key])
            else:
                # Check for matches against complete words
                match = any([re.match(r'.*\b' + i + r'\b.*', utt)
                            for i in self.voc_match_cache[cache_key]])

        return match

    def report_metric(self, name, data):
        """Report a skill metric to the Mycroft servers.

        Args:
            name (str): Name of metric. Must use only letters and hyphens
            data (dict): JSON dictionary to report. Must be valid JSON
        """
        report_metric('{}:{}'.format(basename(self.root_dir), name), data)

    def send_email(self, title, body):
        """Send an email to the registered user's email.

        Args:
            title (str): Title of email
            body  (str): HTML body of email. This supports
                         simple HTML like bold and italics
        """
        DeviceApi().send_email(title, body, basename(self.root_dir))

    def make_active(self):
        """Bump skill to active_skill list in intent_service.

        This enables converse method to be called even without skill being
        used in last 5 minutes.
        """
        if self.skill_control.category == 'undefined':
            self.bus.emit(Message('active_skill_request',
                                  {'skill_id': self.skill_id}))

    def _register_decorated(self):
        """Register all intent handlers that are decorated with an intent.

        Looks for all functions that have been marked by a decorator
        and read the intent data from them.  The intent handlers aren't the
        only decorators used.  Skip properties as calling getattr on them
        executes the code which may have unintended side-effects
        """
        for attr_name in get_non_properties(self):
            method = getattr(self, attr_name)
            if hasattr(method, 'intents'):
                for intent in getattr(method, 'intents'):
                    self.register_intent(intent, method)

            if hasattr(method, 'intent_files'):
                for intent_file in getattr(method, 'intent_files'):
                    self.register_intent_file(intent_file, method)

    def translate(self, text, data=None):
        """Deprecated method for translating a dialog file."""
        return self.resources.render_dialog(text, data)

    def find_resource(self, res_name, res_dirname=None):
        """Find a resource file.

        Searches for the given filename using this scheme:
            1. Search the resource lang directory:
                <skill>/<res_dirname>/<lang>/<res_name>
            2. Search the resource directory:
                <skill>/<res_dirname>/<res_name>

            3. Search the locale lang directory or other subdirectory:
                <skill>/locale/<lang>/<res_name> or
                <skill>/locale/<lang>/.../<res_name>

        Args:
            res_name (string): The resource name to be found
            res_dirname (string, optional): A skill resource directory, such
                                            'dialog', 'vocab', 'regex' or 'ui'.
                                            Defaults to None.

        Returns:
            string: The full path to the resource file or None if not found
        """
        result = self._find_resource(res_name, self.lang, res_dirname)
        if not result and self.lang != 'en-us':
            # when resource not found try fallback to en-us
            LOG.warning(
                "Resource '{}' for lang '{}' not found: trying 'en-us'"
                .format(res_name, self.lang)
            )
            result = self._find_resource(res_name, 'en-us', res_dirname)
        return result

    def _find_resource(self, res_name, lang, res_dirname=None):
        """Finds a resource by name, lang and dir
        """
        if res_dirname:
            # Try the old translated directory (dialog/vocab/regex)
            path = join(self.root_dir, res_dirname, lang, res_name)
            if exists(path):
                return path

            # Try old-style non-translated resource
            path = join(self.root_dir, res_dirname, res_name)
            if exists(path):
                return path

        # New scheme:  search for res_name under the 'locale' folder
        root_path = join(self.root_dir, 'locale', lang)
        for path, _, files in walk(root_path):
            if res_name in files:
                return join(path, res_name)

        # Not found
        return None

    def translate_namedvalues(self, name, delim=','):
        """Deprecated method for translating a name/value file."""
        return self.resources.load_named_value_file(name, delim)

    def translate_list(self, list_name, data=None):
        """Deprecated method for translating a list."""
        return self.resources.load_list_file(list_name, data)

    def add_event(self, name, handler, handler_info=None, once=False):
        """Create event handler for executing intent or other event.

        Args:
            name (string): IntentParser name
            handler (func): Method to call
            handler_info (string): Base message when reporting skill event
                                   handler status on messagebus.
            once (bool, optional): Event handler will be removed after it has
                                   been run once.
        """
        skill_data = {'name': get_handler_name(handler)}

        def on_error(e):
            """Speak and log the error."""
            # Convert "MyFancySkill" to "My Fancy Skill" for speaking
            handler_name = camel_case_split(self.name)
            msg_data = {'skill': handler_name}
            msg = dialog.get('skill.error', self.lang, msg_data)
            self.speak(msg)
            LOG.exception(msg)
            # append exception information in message
            skill_data['exception'] = repr(e)

        def on_start(message):
            """Indicate that the skill handler is starting."""
            if handler_info:
                # Indicate that the skill handler is starting if requested
                msg_type = handler_info + '.start'
                self.bus.emit(message.forward(msg_type, skill_data))

        def on_end(message):
            """Store settings and indicate that the skill handler has completed
            """
            if self.settings != self._initial_settings:
                save_settings(self.settings_write_path, self.settings)
                self._initial_settings = deepcopy(self.settings)
            if handler_info:
                msg_type = handler_info + '.complete'
                self.bus.emit(message.forward(msg_type, skill_data))

        wrapper = create_wrapper(handler, self.skill_id, on_start, on_end,
                                 on_error)
        return self.events.add(name, wrapper, once)

    def remove_event(self, name):
        """Removes an event from bus emitter and events list.

        Args:
            name (string): Name of Intent or Scheduler Event
        Returns:
            bool: True if found and removed, False if not found
        """
        return self.events.remove(name)

    def _register_adapt_intent(self, intent_parser, handler):
        """Register an adapt intent.

        Args:
            intent_parser: Intent object to parse utterance for the handler.
            handler (func): function to register with intent
        """
        # Default to the handler's function name if none given
        name = intent_parser.name or handler.__name__
        munge_intent_parser(intent_parser, name, self.skill_id)
        self.intent_service.register_adapt_intent(name, intent_parser)
        if handler:
            self.add_event(intent_parser.name, handler,
                           'mycroft.skill.handler')

    def register_intent(self, intent_parser, handler):
        """Register an Intent with the intent service.

        Args:
            intent_parser: Intent, IntentBuilder object or padatious intent
                           file to parse utterance for the handler.
            handler (func): function to register with intent
        """
        if isinstance(intent_parser, IntentBuilder):
            intent_parser = intent_parser.build()
        if (isinstance(intent_parser, str) and
                intent_parser.endswith('.intent')):
            return self.register_intent_file(intent_parser, handler)
        elif not isinstance(intent_parser, Intent):
            raise ValueError('"' + str(intent_parser) + '" is not an Intent')

        return self._register_adapt_intent(intent_parser, handler)

    def register_intent_file(self, intent_file, handler):
        """Register an Intent file with the intent service.

        For example:
            food.order.intent:
                Order some {food}.
                Order some {food} from {place}.
                I'm hungry.
                Grab some {food} from {place}.

        Optionally, you can also use <register_entity_file>
        to specify some examples of {food} and {place}

        In addition, instead of writing out multiple variations
        of the same sentence you can write:
            food.order.intent:
                (Order | Grab) some {food} (from {place} | ).
                I'm hungry.

        Args:
            intent_file: name of file that contains example queries
                         that should activate the intent.  Must end with
                         '.intent'
            handler:     function to register with intent
        """
        name = '{}:{}'.format(self.skill_id, intent_file)
        resource_file = ResourceFile(self.resources.types.intent, intent_file)
        if resource_file.file_path is None:
            raise FileNotFoundError('Unable to find "{}"'.format(intent_file))
        self.intent_service.register_padatious_intent(
             name, str(resource_file.file_path)
        )
        if handler:
            self.add_event(name, handler, 'mycroft.skill.handler')

    def register_entity_file(self, entity_file):
        """Register an Entity file with the intent service.

        An Entity file lists the exact values that an entity can hold.
        For example:
            ask.day.intent:
                Is it {weekend}?
            weekend.entity:
                Saturday
                Sunday

        Args:
            entity_file (string): name of file that contains examples of an
                                  entity.
        """
        entity = ResourceFile(self.resources.types.entity, entity_file)
        if entity.file_path is None:
            raise FileNotFoundError('Unable to find "{}"'.format(entity_file))

        name = '{}:{}'.format(self.skill_id, entity_file)
        self.intent_service.register_padatious_entity(
            name, str(entity.file_path)
        )

    def handle_enable_intent(self, message):
        """Listener to enable a registered intent if it belongs to this skill.
        """
        intent_name = message.data['intent_name']
        for (name, _) in self.intent_service:
            if name == intent_name:
                return self.enable_intent(intent_name)

    def handle_disable_intent(self, message):
        """Listener to disable a registered intent if it belongs to this skill.
        """
        intent_name = message.data['intent_name']
        for (name, _) in self.intent_service:
            if name == intent_name:
                return self.disable_intent(intent_name)

    def disable_intent(self, intent_name):
        """Disable a registered intent if it belongs to this skill.

        Args:
            intent_name (string): name of the intent to be disabled

        Returns:
                bool: True if disabled, False if it wasn't registered
        """
        if intent_name in self.intent_service:
            LOG.debug('Disabling intent ' + intent_name)
            name = '{}:{}'.format(self.skill_id, intent_name)
            self.intent_service.detach_intent(name)
            return True
        else:
            LOG.error('Could not disable '
                      '{}, it hasn\'t been registered.'.format(intent_name))
            return False

    def enable_intent(self, intent_name):
        """(Re)Enable a registered intent if it belongs to this skill.

        Args:
            intent_name: name of the intent to be enabled

        Returns:
            bool: True if enabled, False if it wasn't registered
        """
        intent = self.intent_service.get_intent(intent_name)
        if intent:
            if ".intent" in intent_name:
                self.register_intent_file(intent_name, None)
            else:
                intent.name = intent_name
                self.register_intent(intent, None)
            LOG.debug('Enabling intent {}'.format(intent_name))
            return True
        else:
            LOG.error('Could not enable '
                      '{}, it hasn\'t been registered.'.format(intent_name))
            return False

    def set_context(self, context, word='', origin=''):
        """Add context to intent service

        Args:
            context:    Keyword
            word:       word connected to keyword
            origin:     origin of context
        """
        if not isinstance(context, str):
            raise ValueError('Context should be a string')
        if not isinstance(word, str):
            raise ValueError('Word should be a string')

        context = self.alphanumeric_skill_id + context
        self.intent_service.set_adapt_context(context, word, origin)

    def handle_set_cross_context(self, message):
        """Add global context to intent service."""
        context = message.data.get('context')
        word = message.data.get('word')
        origin = message.data.get('origin')

        self.set_context(context, word, origin)

    def handle_remove_cross_context(self, message):
        """Remove global context from intent service."""
        context = message.data.get('context')
        self.remove_context(context)

    def set_cross_skill_context(self, context, word=''):
        """Tell all skills to add a context to intent service

        Args:
            context:    Keyword
            word:       word connected to keyword
        """
        self.bus.emit(Message('mycroft.skill.set_cross_context',
                              {'context': context, 'word': word,
                               'origin': self.skill_id}))

    def remove_cross_skill_context(self, context):
        """Tell all skills to remove a keyword from the context manager."""
        if not isinstance(context, str):
            raise ValueError('context should be a string')
        self.bus.emit(Message('mycroft.skill.remove_cross_context',
                              {'context': context}))

    def remove_context(self, context):
        """Remove a keyword from the context manager."""
        if not isinstance(context, str):
            raise ValueError('context should be a string')
        context = self.alphanumeric_skill_id + context
        self.intent_service.remove_adapt_context(context)

    def register_vocabulary(self, entity, entity_type):
        """ Register a word to a keyword

        Args:
            entity:         word to register
            entity_type:    Intent handler entity to tie the word to
        """
        keyword_type = self.alphanumeric_skill_id + entity_type
        self.intent_service.register_adapt_keyword(keyword_type, entity)

    def register_regex(self, regex_str):
        """Register a new regex.
        Args:
            regex_str: Regex string
        """
        self.log.debug('registering regex string: ' + regex_str)
        regex = munge_regex(regex_str, self.skill_id)
        re.compile(regex)  # validate regex
        self.intent_service.register_adapt_regex(regex)

    def speak(self, utterance, expect_response=False, wait=False, meta=None):
        """Speak a sentence.

        Args:
            utterance (str):        sentence mycroft should speak
            expect_response (bool): set to True if Mycroft should listen
                                    for a response immediately after
                                    speaking the utterance.
            wait (bool):            set to True to block while the text
                                    is being spoken.
            meta:                   Information of what built the sentence.
        """
        # registers the skill as being active
        meta = meta or {}
        meta['skill'] = self.name
        self.enclosure.register(self.name)
        data = {'utterance': utterance,
                'expect_response': expect_response,
                'meta': meta,
                'skill_id': self.skill_id}
        message = dig_for_message()
        m = message.forward("speak", data) if message \
            else Message("speak", data)
        self.bus.emit(m)

        if wait:
            wait_while_speaking()

    def speak_dialog(self, key, data=None, expect_response=False, wait=False):
        """ Speak a random sentence from a dialog file.

        Args:
            key (str): dialog file key (e.g. "hello" to speak from the file
                                        "locale/en-us/hello.dialog")
            data (dict): information used to populate sentence
            expect_response (bool): set to True if Mycroft should listen
                                    for a response immediately after
                                    speaking the utterance.
            wait (bool):            set to True to block while the text
                                    is being spoken.
        """
        if self.dialog_renderer:
            data = data or {}
            self.speak(
                self.dialog_renderer.render(key, data),
                expect_response, wait, meta={'dialog': key, 'data': data}
            )
        else:
            self.log.warning(
                'dialog_render is None, does the locale/dialog folder exist?'
            )
            self.speak(key, expect_response, wait, {})

    def acknowledge(self):
        """Acknowledge a successful request.

        This method plays a sound to acknowledge a request that does not
        require a verbal response. This is intended to provide simple feedback
        to the user that their request was handled successfully.
        """
        audio_file = resolve_resource_file(
            self.config_core.get('sounds').get('acknowledge'))

        if not audio_file:
            LOG.warning("Could not find 'acknowledge' audio file!")
            return

        uri = f"file://{audio_file}"
        self.play_sound_uri(uri)

    def init_dialog(self, root_directory):
        # If "<skill>/dialog/<lang>" exists, load from there.  Otherwise
        # load dialog from "<skill>/locale/<lang>"
        dialog_dir = join(root_directory, 'dialog', self.lang)
        if exists(dialog_dir):
            self.dialog_renderer = load_dialogs(dialog_dir)
        elif exists(join(root_directory, 'locale', self.lang)):
            locale_path = join(root_directory, 'locale', self.lang)
            self.dialog_renderer = load_dialogs(locale_path)
        else:
            LOG.debug('No dialog loaded')
        self.resources.dialog_renderer = self.dialog_renderer

    def load_data_files(self, root_directory=None):
        """Called by the skill loader to load intents, dialogs, etc.

        Args:
            root_directory (str): root folder to use when loading files.
        """
        root_directory = root_directory or self.root_dir
        self.init_dialog(root_directory)
        self.load_vocab_files(root_directory)
        self.load_regex_files(root_directory)

    def load_vocab_files(self, _):
        """ Load vocab files found under skill's root directory."""
        if self.resources.types.vocabulary.base_directory is None:
            self.log.info("Skill has no vocabulary")
        else:
            skill_vocabulary = self.resources.load_skill_vocabulary(
                self.alphanumeric_skill_id
            )
            # For each found intent register the default along with any aliases
            for vocab_type in skill_vocabulary:
                for line in skill_vocabulary[vocab_type]:
                    entity = line[0]
                    aliases = line[1:]
                    self.intent_service.register_adapt_keyword(vocab_type,
                                                               entity,
                                                               aliases)

    def load_regex_files(self, root_directory):
        """ Load regex files found under the skill directory.

        Args:
            root_directory (str): root folder to use when loading files
        """
        regexes = []
        regex_dir = join(root_directory, 'regex', self.lang)
        locale_dir = join(root_directory, 'locale', self.lang)
        if exists(regex_dir):
            regexes = load_regex(regex_dir, self.skill_id)
        elif exists(locale_dir):
            regexes = load_regex(locale_dir, self.skill_id)

        for regex in regexes:
            self.intent_service.register_adapt_regex(regex)

    def __handle_stop(self, _):
        """Handler for the "mycroft.stop" signal. Runs the user defined
        `stop()` method.
        """
        msg = _
<<<<<<< HEAD
        if msg.data.get('skill', '') == self.skill_id:
=======
        if msg.data.get('skill','') == self.skill_id or msg.data.get('skill','') == '*':
>>>>>>> 16040224
            LOG.debug("handle stop skill_id:%s" % (self.skill_id, ))
        else:
            LOG.debug("stop ignored. %s, %s" % (self.skill_id, msg.data))
            return

        def __stop_timeout():
            # The self.stop() call took more than 100ms, assume it handled Stop
            self.bus.emit(Message('mycroft.stop.handled',
                                  {'skill_id': str(self.skill_id) + ':'}))

        timer = Timer(0.1, __stop_timeout)  # set timer for 100ms
        try:
            if self.stop():
                self.bus.emit(Message("mycroft.stop.handled",
                                      {"by": "skill:" + self.skill_id}))
            timer.cancel()
        except Exception:
            timer.cancel()
            LOG.error('Failed to stop skill: {}'.format(self.name),
                      exc_info=True)

    def stop(self):
        """Optional method implemented by subclass."""
        pass

    def shutdown(self):
        """Optional shutdown proceedure implemented by subclass.

        This method is intended to be called during the skill process
        termination. The skill implementation must shutdown all processes and
        operations in execution.
        """
        pass

    def default_shutdown(self):
        """Parent function called internally to shut down everything.

        Shuts down known entities and calls skill specific shutdown method.
        """
        try:
            self.shutdown()
        except Exception as e:
            LOG.error('Skill specific shutdown function encountered '
                      'an error: {}'.format(repr(e)))

        self.settings_change_callback = None

        # Store settings
        if self.settings != self._initial_settings and Path(
                self.root_dir).exists():
            save_settings(self.settings_write_path, self.settings)

        if self.settings_meta:
            self.settings_meta.stop()

        # Clear skill from gui
        self.gui.shutdown()

        # removing events
        self.event_scheduler.shutdown()
        self.events.clear()

        self.bus.emit(
            Message('detach_skill', {'skill_id': str(self.skill_id) + ':'}))
        try:
            self.stop()
        except Exception:
            LOG.error('Failed to stop skill: {}'.format(self.name),
                      exc_info=True)

    def schedule_event(self, handler, when, data=None, name=None,
                       context=None):
        """Schedule a single-shot event.

        Args:
            handler:               method to be called
            when (datetime/int/float):   datetime (in system timezone) or
                                   number of seconds in the future when the
                                   handler should be called
            data (dict, optional): data to send when the handler is called
            name (str, optional):  reference name
                                   NOTE: This will not warn or replace a
                                   previously scheduled event of the same
                                   name.
            context (dict, optional): context (dict, optional): message
                                      context to send when the handler
                                      is called
        """
        message = dig_for_message()
        context = context or message.context if message else {}
        return self.event_scheduler.schedule_event(handler, when, data, name,
                                                   context=context)

    def schedule_repeating_event(self, handler, when, frequency,
                                 data=None, name=None, context=None):
        """Schedule a repeating event.

        Args:
            handler:                method to be called
            when (datetime):        time (in system timezone) for first
                                    calling the handler, or None to
                                    initially trigger <frequency> seconds
                                    from now
            frequency (float/int):  time in seconds between calls
            data (dict, optional):  data to send when the handler is called
            name (str, optional):   reference name, must be unique
            context (dict, optional): context (dict, optional): message
                                      context to send when the handler
                                      is called
        """
        message = dig_for_message()
        context = context or message.context if message else {}
        return self.event_scheduler.schedule_repeating_event(
            handler,
            when,
            frequency,
            data,
            name,
            context=context
        )

    def update_scheduled_event(self, name, data=None):
        """Change data of event.

        Args:
            name (str): reference name of event (from original scheduling)
            data (dict): event data
        """
        return self.event_scheduler.update_scheduled_event(name, data)

    def cancel_scheduled_event(self, name):
        """Cancel a pending event. The event will no longer be scheduled
        to be executed

        Args:
            name (str): reference name of event (from original scheduling)
        """
        return self.event_scheduler.cancel_scheduled_event(name)

    def get_scheduled_event_status(self, name):
        """Get scheduled event data and return the amount of time left

        Args:
            name (str): reference name of event (from original scheduling)

        Returns:
            int: the time left in seconds

        Raises:
            Exception: Raised if event is not found
        """
        return self.event_scheduler.get_scheduled_event_status(name)

    def cancel_all_repeating_events(self):
        """Cancel any repeating events started by the skill."""
        return self.event_scheduler.cancel_all_repeating_events()


    def activity_started(self):
        """Indicate that a skill activity has started.

        This will flush the TTS cache and keep LED animations going.
        """
        self._activity_id = str(uuid4())
        self.bus.emit(Message("skill.started", data={ "skill_id": self.skill_id, "activity_id": self._activity_id }))
        LOG.info("%s started (skill=%s, activity=%s)", self.name, self.skill_id, self._activity_id)

        self.acknowledge()

    def activity_ended(self):
        """Indicate that a skill activity has ended.

        This will stop LED animations.
        """
        self.bus.emit(Message("skill.ended", data={ "skill_id": self.skill_id, "activity_id": self._activity_id }))
        LOG.info("%s ended (skill=%s, activity=%s)", self.name, self.skill_id, self._activity_id)

    @contextmanager
    def activity(self):
        """Return a context manager that calls activity started/ended.

        Yields the activity id.
        """
        self.activity_started()
        try:
            yield self._activity_id
        finally:
            self.activity_ended()

    def play_sound_uri(self, uri: str):
        self.bus.emit(Message(
            "mycroft.audio.play-sound",
            data={"uri": uri}
        ))<|MERGE_RESOLUTION|>--- conflicted
+++ resolved
@@ -1249,11 +1249,7 @@
         `stop()` method.
         """
         msg = _
-<<<<<<< HEAD
-        if msg.data.get('skill', '') == self.skill_id:
-=======
-        if msg.data.get('skill','') == self.skill_id or msg.data.get('skill','') == '*':
->>>>>>> 16040224
+        if msg.data.get('skill', '') == self.skill_id or msg.data.get('skill','') == '*':
             LOG.debug("handle stop skill_id:%s" % (self.skill_id, ))
         else:
             LOG.debug("stop ignored. %s, %s" % (self.skill_id, msg.data))
