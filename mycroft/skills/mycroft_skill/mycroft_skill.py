--- conflicted
+++ resolved
@@ -22,12 +22,8 @@
 from os import walk
 from os.path import join, abspath, dirname, basename, exists
 from pathlib import Path
-<<<<<<< HEAD
-from threading import Event, Timer
+from threading import Event, Timer, Lock
 from hashlib import md5
-=======
-from threading import Event, Timer, Lock
->>>>>>> ab242a2c
 
 from xdg import BaseDirectory
 
@@ -1079,16 +1075,11 @@
         if not filename:
             raise FileNotFoundError('Unable to find "{}"'.format(entity_file))
 
-<<<<<<< HEAD
         name = '{}:{}_{}'.format(self.skill_id, basename(entity_file),
                                  str(md5(entity_file.encode('utf-8'))
                                  .hexdigest()))
-        self.intent_service.register_padatious_entity(name, filename)
-=======
-        name = '{}:{}'.format(self.skill_id, entity_file)
         with self.intent_service_lock:
             self.intent_service.register_padatious_entity(name, filename)
->>>>>>> ab242a2c
 
     def handle_enable_intent(self, message):
         """Listener to enable a registered intent if it belongs to this skill.
