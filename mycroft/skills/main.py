# Copyright 2016 Mycroft AI, Inc.
#
# This file is part of Mycroft Core.
#
# Mycroft Core is free software: you can redistribute it and/or modify
# it under the terms of the GNU General Public License as published by
# the Free Software Foundation, either version 3 of the License, or
# (at your option) any later version.
#
# Mycroft Core is distributed in the hope that it will be useful,
# but WITHOUT ANY WARRANTY; without even the implied warranty of
# MERCHANTABILITY or FITNESS FOR A PARTICULAR PURPOSE.  See the
# GNU General Public License for more details.
#
# You should have received a copy of the GNU General Public License
# along with Mycroft Core.  If not, see <http://www.gnu.org/licenses/>.


import json

import sys
from os.path import expanduser, exists

from mycroft.configuration import ConfigurationManager
from mycroft.messagebus.client.ws import WebsocketClient
from mycroft.skills.core import load_skills, THIRD_PARTY_SKILLS_DIR
from mycroft.util.log import getLogger

logger = getLogger("Skills")

__author__ = 'seanfitz'

ws = None
skills = []


def load_skills_callback():
    global ws
    global skills
    skills += load_skills(ws)
    config = ConfigurationManager.get().get("skills")

    try:
        ini_third_party_skills_dir = expanduser(config.get("directory"))
    except AttributeError as e:
        logger.warning(e.message)
    logger.info("LOADING THIRD PARTY SKILLS")
    for loc in THIRD_PARTY_SKILLS_DIR:
        if exists(loc):
<<<<<<< HEAD
            logger.info("LOADING SKILL FROM " + loc)
            load_skills(ws, loc)
=======
            skills += load_skills(ws, loc)
>>>>>>> 268f7faa

    if ini_third_party_skills_dir and exists(ini_third_party_skills_dir):
        skills += load_skills(ws, ini_third_party_skills_dir)


def connect():
    global ws
    ws.run_forever()


def main():
    global ws
    ws = WebsocketClient()
    ConfigurationManager.init(ws)

    def echo(message):
        try:
            _message = json.loads(message)

            if _message.get("type") == "registration":
                # do not log tokens from registration messages
                _message["data"]["token"] = None
            message = json.dumps(_message)
        except:
            pass
        logger.debug(message)

    ws.on('message', echo)
    ws.once('open', load_skills_callback)
    ws.run_forever()


if __name__ == "__main__":
    try:
        main()
    except KeyboardInterrupt:
        for skill in skills:
            skill.shutdown()
    finally:
        sys.exit()
<|MERGE_RESOLUTION|>--- conflicted
+++ resolved
@@ -47,12 +47,10 @@
     logger.info("LOADING THIRD PARTY SKILLS")
     for loc in THIRD_PARTY_SKILLS_DIR:
         if exists(loc):
-<<<<<<< HEAD
+
             logger.info("LOADING SKILL FROM " + loc)
-            load_skills(ws, loc)
-=======
             skills += load_skills(ws, loc)
->>>>>>> 268f7faa
+
 
     if ini_third_party_skills_dir and exists(ini_third_party_skills_dir):
         skills += load_skills(ws, ini_third_party_skills_dir)
