# Copyright 2016 Mycroft AI, Inc.
#
# This file is part of Mycroft Core.
#
# Mycroft Core is free software: you can redistribute it and/or modify
# it under the terms of the GNU General Public License as published by
# the Free Software Foundation, either version 3 of the License, or
# (at your option) any later version.
#
# Mycroft Core is distributed in the hope that it will be useful,
# but WITHOUT ANY WARRANTY; without even the implied warranty of
# MERCHANTABILITY or FITNESS FOR A PARTICULAR PURPOSE.  See the
# GNU General Public License for more details.
#
# You should have received a copy of the GNU General Public License
# along with Mycroft Core.  If not, see <http://www.gnu.org/licenses/>.


import json
import os
import signal
import subprocess
import sys
import time
from os.path import exists, join
from threading import Timer

from mycroft import MYCROFT_ROOT_PATH
from mycroft.configuration import ConfigurationManager
from mycroft.lock import Lock  # Creates PID file for single instance
from mycroft.messagebus.client.ws import WebsocketClient
from mycroft.messagebus.message import Message
from mycroft.skills.core import load_skill, create_skill_descriptor, \
    MainModule, SKILLS_DIR
from mycroft.skills.intent_service import IntentService
from mycroft.util import connected
from mycroft.util.log import getLogger
import mycroft.dialog

# ignore DIGCHLD to terminate subprocesses correctly
signal.signal(signal.SIGCHLD, signal.SIG_IGN)

# ignore DIGCHLD to terminate subprocesses correctly
signal.signal(signal.SIGCHLD, signal.SIG_IGN)

logger = getLogger("Skills")

__author__ = 'seanfitz'

ws = None
loaded_skills = {}
last_modified_skill = 0
skills_directories = []
skill_reload_thread = None
skills_manager_timer = None
id_counter = 0
installer_config = ConfigurationManager.instance().get("SkillInstallerSkill")
MSM_BIN = installer_config.get("path", join(MYCROFT_ROOT_PATH, 'msm', 'msm'))

skills_config = ConfigurationManager.instance().get("skills")
PRIORITY_SKILLS = skills_config["priority_skills"]


def connect():
    global ws
    ws.run_forever()


def install_default_skills(speak=True):
    if exists(MSM_BIN):
        p = subprocess.Popen(MSM_BIN + " default", stderr=subprocess.STDOUT,
                             stdout=subprocess.PIPE, shell=True)
        t = p.communicate()[0]
        if t.splitlines()[-1] == "Installed!" and speak:
            ws.emit(Message("speak", {
<<<<<<< HEAD
                'utterance': "Skills Updated. Mycroft is ready"}))
        elif not connected():
            ws.emit(Message("speak", {
                'utterance': "Check your network connection"}))
=======
                'utterance': mycroft.dialog.get("skills updated")}))
        elif not connected():
            ws.emit(Message("speak", {
                'utterance': mycroft.dialog.get("no network connection")}))
>>>>>>> d35f1b15

    else:
        logger.error("Unable to invoke Mycroft Skill Manager: " + MSM_BIN)


def skills_manager(message):
    global skills_manager_timer, ws

<<<<<<< HEAD
    if skills_manager_timer is None:
        # TODO: Localization support
        ws.emit(
            Message("speak", {'utterance': "Checking for Updates"}))

    # Install default skills and look for updates via Github
    logger.debug("==== Invoking Mycroft Skill Manager: " + MSM_BIN)
    install_default_skills(False)
=======
    if connected():
        if skills_manager_timer is None:
            ws.emit(
                Message("speak", {'utterance':
                        mycroft.dialog.get("checking for updates")}))

        # Install default skills and look for updates via Github
        logger.debug("==== Invoking Mycroft Skill Manager: " + MSM_BIN)
        install_default_skills(False)
>>>>>>> d35f1b15

    # Perform check again once and hour
    skills_manager_timer = Timer(3600, _skills_manager_dispatch)
    skills_manager_timer.daemon = True
    skills_manager_timer.start()


def _skills_manager_dispatch():
    ws.emit(Message("skill_manager", {}))


def _load_skills():
    global ws, loaded_skills, last_modified_skill, skills_directories, \
        skill_reload_thread

    check_connection()

    # Create skill_manager listener and invoke the first time
    ws.on('skill_manager', skills_manager)
    ws.on('mycroft.internet.connected', install_default_skills)
    ws.emit(Message('skill_manager', {}))

    # Create the Intent manager, which converts utterances to intents
    # This is the heart of the voice invoked skill system
    IntentService(ws)

    # Create a thread that monitors the loaded skills, looking for updates
    skill_reload_thread = Timer(0, _watch_skills)
    skill_reload_thread.daemon = True
    skill_reload_thread.start()


def check_connection():
    if connected():
        ws.emit(Message('mycroft.internet.connected'))
    else:
        thread = Timer(1, check_connection)
        thread.daemon = True
        thread.start()


def _get_last_modified_date(path):
    last_date = 0
    # getting all recursive paths
    for root, _, _ in os.walk(path):
        f = root.replace(path, "")
        # checking if is a hidden path
        if not f.startswith(".") and not f.startswith("/."):
            last_date = max(last_date, os.path.getmtime(path + f))

    return last_date


def load_priority():
    global ws, loaded_skills, SKILLS_DIR, PRIORITY_SKILLS, id_counter

    if exists(SKILLS_DIR):
        for skill_folder in PRIORITY_SKILLS:
            skill = loaded_skills.get(skill_folder)
            skill["path"] = os.path.join(SKILLS_DIR, skill_folder)
            # checking if is a skill
            if not MainModule + ".py" in os.listdir(skill["path"]):
                continue
            # getting the newest modified date of skill
            skill["last_modified"] = _get_last_modified_date(skill["path"])
            modified = skill.get("last_modified", 0)
            # checking if skill is loaded
            if skill.get("loaded"):
                continue
            skill["loaded"] = True
            skill["instance"] = load_skill(
                create_skill_descriptor(skill["path"]), ws, skill["id"])


def _watch_skills():
    global ws, loaded_skills, last_modified_skill, \
        id_counter

    # Scan the folder that contains Skills.
    list = filter(lambda x: os.path.isdir(
        os.path.join(SKILLS_DIR, x)), os.listdir(SKILLS_DIR))
    for skill_folder in list:
        if skill_folder not in loaded_skills:
            # register unique ID
            id_counter += 1
            loaded_skills[skill_folder] = {"id": id_counter, "loaded": False, "do_not_load": False, "reload_request": False, "shutdown":False}

    # Load priority skills first
    load_priority()

    # Scan the file folder that contains Skills.  If a Skill is updated,
    # unload the existing version from memory and reload from the disk.
    while True:
        if exists(SKILLS_DIR):
            # checking skills dir and getting all skills there
            list = filter(lambda x: os.path.isdir(
                os.path.join(SKILLS_DIR, x)), os.listdir(SKILLS_DIR))

            for skill_folder in list:
                if skill_folder not in loaded_skills:
                    # check if its a new skill just added to skills_folder
                    id_counter += 1
                    loaded_skills[skill_folder] = {"id": id_counter, "loaded": False, "do_not_load": False, "reload_request": False, "shutdown": False}

                skill = loaded_skills.get(skill_folder)
                # see if this skill was supposed to be shutdown
                if skill["shutdown"] and skill["loaded"]:
                    logger.debug("Skill " + skill_folder + " shutdown was requested")
                    skill["instance"].shutdown()
                    del skill["instance"]
                    skill["loaded"] = False
                    continue
                # check if we are supposed to load this skill
                elif skill["do_not_load"]:
                    continue
                skill["path"] = os.path.join(SKILLS_DIR, skill_folder)
                # checking if is a skill
                if not MainModule + ".py" in os.listdir(skill["path"]):
                    continue
                # getting the newest modified date of skill
                skill["last_modified"] = _get_last_modified_date(skill["path"])
                modified = skill.get("last_modified", 0)
                # checking if skill is loaded and wasn't modified
                if skill.get(
                        "loaded") and modified <= last_modified_skill and not skill["reload_request"]:
                    continue
                # checking if skill was modified or reload was requested
                elif (skill.get(
                        "instance") and modified > last_modified_skill) or skill["reload_request"]:
                    # checking if skill should be reloaded
                    if skill["reload_request"]:
                        logger.debug("External reload for " + skill_folder + " requested")
                        loaded_skills[skill_folder]["reload_request"] = False
                    # check if skills allows auto_reload
                    elif not skill["instance"].reload_skill:
                        continue
                    logger.debug("Reloading Skill: " + skill_folder)
                    # removing listeners and stopping threads
                    try:
                        logger.debug("Shutting down Skill: " + skill_folder)
                        skill["instance"].shutdown()
                        del skill["instance"]
                    except:
                        logger.debug("Skill " + skill_folder + " is already shutdown")
                # load skill
                skill["loaded"] = True
                skill["instance"] = load_skill(
                    create_skill_descriptor(skill["path"]), ws, skill["id"])
        # get the last modified skill
        modified_dates = map(lambda x: x.get("last_modified"),
                             loaded_skills.values())
        if len(modified_dates) > 0:
            last_modified_skill = max(modified_dates)

        # Pause briefly before beginning next scan
        time.sleep(2)


def handle_shutdown_skill_request(message):
    global loaded_skills
    skill_id = message.data["skill_id"]
    for skill in loaded_skills:
        if loaded_skills[skill]["id"] == skill_id:
            # avoid auto-reload
            loaded_skills[skill]["do_not_load"] = True
            loaded_skills[skill]["shutdown"] = True
            loaded_skills[skill]["reload_request"] = False
            loaded_skills[skill]["loaded"] = False


def handle_reload_skill_request(message):
    global loaded_skills
    skill_id = message.data["skill_id"]
    for skill in loaded_skills:
        if loaded_skills[skill]["id"] == skill_id:
            loaded_skills[skill]["reload_request"] = True
            loaded_skills[skill]["do_not_load"] = False
            loaded_skills[skill]["shutdown"] = False
            loaded_skills[skill]["loaded"] = False
    


def handle_conversation_request(message):
    skill_id = int(message.data["skill_id"])
    utterances = message.data["utterances"]
    lang = message.data["lang"]
    global ws, loaded_skills
    # loop trough skills list and call converse for skill with skill_id
    for skill in loaded_skills:
        if loaded_skills[skill]["id"] == skill_id:
            try:
                instance = loaded_skills[skill]["instance"]
            except:
                logger.error("converse requested but skill not loaded")
                ws.emit(Message("converse_status_response", {
                    "skill_id": 0, "result": False}))
                return
            try:
                result = instance.converse(utterances, lang)
                ws.emit(Message("converse_status_response", {
                    "skill_id": skill_id, "result": result}))
                return
            except:
                logger.error("Converse method malformed for skill " + str(skill_id))
    ws.emit(Message("converse_status_response", {
        "skill_id": 0, "result": False}))


def handle_loaded_skills_request(message):
    global ws, loaded_skills
    skills = []
    # loop trough skills list
    for skill in loaded_skills:
        loaded = {}
        loaded.setdefault("folder", skill)
        try:
            loaded.setdefault("name", loaded_skills[skill]["instance"].name)
        except:
            loaded.setdefault("name", "unloaded")
        loaded.setdefault("id", loaded_skills[skill]["id"])
        skills.append(loaded)
    ws.emit(Message("loaded_skills_response", {"skills": skills}))


def main():
    global ws
    lock = Lock('skills')  # prevent multiple instances of this service

    # Connect this Skill management process to the websocket
    ws = WebsocketClient()
    ConfigurationManager.init(ws)

    ignore_logs = ConfigurationManager.instance().get("ignore_logs")

    # Listen for messages and echo them for logging
    def _echo(message):
        try:
            _message = json.loads(message)

            if _message.get("type") in ignore_logs:
                return

            if _message.get("type") == "registration":
                # do not log tokens from registration messages
                _message["data"]["token"] = None
            message = json.dumps(_message)
        except:
            pass
        logger.debug(message)

    ws.on('message', _echo)

    # Kick off loading of skills
    ws.once('open', _load_skills)
    ws.on('converse_status_request', handle_conversation_request)
    ws.on('reload_skill_request', handle_reload_skill_request)
    ws.on('shutdown_skill_request', handle_shutdown_skill_request)
    ws.on('loaded_skills_request', handle_loaded_skills_request)
    ws.run_forever()


if __name__ == "__main__":
    try:
        main()
    except KeyboardInterrupt:
        skills_manager_timer.cancel()
        for skill in loaded_skills:
            skill.shutdown()
        if skill_reload_thread:
            skill_reload_thread.cancel()

    finally:
        sys.exit()<|MERGE_RESOLUTION|>--- conflicted
+++ resolved
@@ -40,9 +40,6 @@
 # ignore DIGCHLD to terminate subprocesses correctly
 signal.signal(signal.SIGCHLD, signal.SIG_IGN)
 
-# ignore DIGCHLD to terminate subprocesses correctly
-signal.signal(signal.SIGCHLD, signal.SIG_IGN)
-
 logger = getLogger("Skills")
 
 __author__ = 'seanfitz'
@@ -73,17 +70,10 @@
         t = p.communicate()[0]
         if t.splitlines()[-1] == "Installed!" and speak:
             ws.emit(Message("speak", {
-<<<<<<< HEAD
-                'utterance': "Skills Updated. Mycroft is ready"}))
-        elif not connected():
-            ws.emit(Message("speak", {
-                'utterance': "Check your network connection"}))
-=======
                 'utterance': mycroft.dialog.get("skills updated")}))
         elif not connected():
             ws.emit(Message("speak", {
                 'utterance': mycroft.dialog.get("no network connection")}))
->>>>>>> d35f1b15
 
     else:
         logger.error("Unable to invoke Mycroft Skill Manager: " + MSM_BIN)
@@ -92,16 +82,6 @@
 def skills_manager(message):
     global skills_manager_timer, ws
 
-<<<<<<< HEAD
-    if skills_manager_timer is None:
-        # TODO: Localization support
-        ws.emit(
-            Message("speak", {'utterance': "Checking for Updates"}))
-
-    # Install default skills and look for updates via Github
-    logger.debug("==== Invoking Mycroft Skill Manager: " + MSM_BIN)
-    install_default_skills(False)
-=======
     if connected():
         if skills_manager_timer is None:
             ws.emit(
@@ -111,7 +91,6 @@
         # Install default skills and look for updates via Github
         logger.debug("==== Invoking Mycroft Skill Manager: " + MSM_BIN)
         install_default_skills(False)
->>>>>>> d35f1b15
 
     # Perform check again once and hour
     skills_manager_timer = Timer(3600, _skills_manager_dispatch)
@@ -291,7 +270,7 @@
             loaded_skills[skill]["do_not_load"] = False
             loaded_skills[skill]["shutdown"] = False
             loaded_skills[skill]["loaded"] = False
-    
+
 
 
 def handle_conversation_request(message):
