# Copyright 2016 Mycroft AI, Inc.
#
# This file is part of Mycroft Core.
#
# Mycroft Core is free software: you can redistribute it and/or modify
# it under the terms of the GNU General Public License as published by
# the Free Software Foundation, either version 3 of the License, or
# (at your option) any later version.
#
# Mycroft Core is distributed in the hope that it will be useful,
# but WITHOUT ANY WARRANTY; without even the implied warranty of
# MERCHANTABILITY or FITNESS FOR A PARTICULAR PURPOSE.  See the
# GNU General Public License for more details.
#
# You should have received a copy of the GNU General Public License
# along with Mycroft Core.  If not, see <http://www.gnu.org/licenses/>.


from StringIO import StringIO
from os.path import dirname

import re
import requests
import wolframalpha
from six.moves import urllib

from mycroft.identity import IdentityManager
from mycroft.skills.core import MycroftSkill
from mycroft.util import CerberusAccessDenied
from mycroft.util.log import getLogger
from mycroft.messagebus.message import Message

__author__ = 'seanfitz'

logger = getLogger(__name__)


class EnglishQuestionParser(object):
    """
    Poor-man's english question parser. Not even close to conclusive, but
    appears to construct some decent w|a queries and responses.
    """

    def __init__(self):
        self.regexes = [
            re.compile(
                ".*(?P<QuestionWord>who|what|when|where|why|which) "
                "(?P<Query1>.*) (?P<QuestionVerb>is|are|was|were) "
                "(?P<Query2>.*)"),
            re.compile(
                ".*(?P<QuestionWord>who|what|when|where|why|which) "
                "(?P<QuestionVerb>\w+) (?P<Query>.*)")
        ]

    def _normalize(self, groupdict):
        if 'Query' in groupdict:
            return groupdict
        elif 'Query1' and 'Query2' in groupdict:
            return {
                'QuestionWord': groupdict.get('QuestionWord'),
                'QuestionVerb': groupdict.get('QuestionVerb'),
                'Query': ' '.join([groupdict.get('Query1'), groupdict.get(
                    'Query2')])
            }

    def parse(self, utterance):
        for regex in self.regexes:
            match = regex.match(utterance)
            if match:
                return self._normalize(match.groupdict())
        return None


class CerberusWolframAlphaClient(object):
    """
    Wolfram|Alpha v2.0 client
    """

    def query(self, query):
        """
        Query Wolfram|Alpha with query using the v2.0 API
        """
        identity = IdentityManager().get()
        bearer_token = 'Bearer %s:%s' % (identity.device_id, identity.token)
        query = urllib.parse.urlencode(dict(input=query))
        url = 'https://cerberus.mycroft.ai/wolframalpha/v2/query?' + query
        headers = {'Authorization': bearer_token}
        response = requests.get(url, headers=headers)
        if response.status_code == 401:
            raise CerberusAccessDenied()
        logger.debug(response.content)
        return wolframalpha.Result(StringIO(response.content))


class WolframAlphaSkill(MycroftSkill):
    def __init__(self):
        MycroftSkill.__init__(self, name="WolframAlphaSkill")
        self.__init_client()
        self.question_parser = EnglishQuestionParser()

    def __init_client(self):
        key = self.config.get('api_key')
        if key:
            self.client = wolframalpha.Client(key)
        else:
            self.client = CerberusWolframAlphaClient()

    def initialize(self):
        self.init_dialog(dirname(__file__))
        self.emitter.on('intent_failure', self.handle_fallback)

    def get_result(self, res):
        result = None
        try:
            result = next(res.results).text
            return result
        except:
            try:
                result = self.__find_pod_id(res.pods, 'Value')
                if not result:
                    result = self.__find_pod_id(
                        res.pods, 'NotableFacts:PeopleData')
                    if not result:
                        result = self.__find_pod_id(
                            res.pods, 'BasicInformation:PeopleData')
                        if not result:
                            result = self.__find_pod_id(res.pods, 'Definition')
                            if not result:
                                result = self.__find_pod_id(
                                    res.pods, 'DecimalApproximation')
                                if result:
                                    result = result[:5]
                                else:
                                    result = self.__find_num(
                                        res.pods, '200')
                return result
            except:
                return result

    def handle_fallback(self, message):
        self.enclosure.mouth_think()
        logger.debug(
            "Could not determine intent, falling back to WolframAlpha Skill!")
        utterance = message.metadata.get('utterance')
        parsed_question = self.question_parser.parse(utterance)

        query = utterance
        if parsed_question:
            # Try to store pieces of utterance (None if not parsed_question)
            utt_word = parsed_question.get('QuestionWord')
            utt_verb = parsed_question.get('QuestionVerb')
            utt_query = parsed_question.get('Query')
            query = "%s %s %s" % (utt_word, utt_verb, utt_query)
            phrase = "know %s %s %s" % (utt_word, utt_query, utt_verb)
        else:  # TODO: Localization
            phrase = "understand the phrase " + utterance
        response_on_fail = "Sorry, I don't " + phrase

        try:
            res = self.client.query(query)
            result = self.get_result(res)
            others = self._find_did_you_mean(res)
        except CerberusAccessDenied as e:
            self.speak_dialog('not.paired')
            return
        except Exception as e:
            logger.exception(e)
<<<<<<< HEAD
            self.speak(response_on_fail)
=======
            self.speak_dialog("not.understood")
>>>>>>> 2e847418
            return

        if result:
            input_interpretation = self.__find_pod_id(res.pods, 'Input')
            verb = "is"
            structured_syntax_regex = re.compile(".*(\||\[|\\\\|\]).*")
            if parsed_question:
                if not input_interpretation or structured_syntax_regex.match(
                        input_interpretation):
                    input_interpretation = parsed_question.get('Query')
                verb = parsed_question.get('QuestionVerb')

            if "|" in result:  # Assuming "|" indicates a list of items
                verb = ":"

            result = self.process_wolfram_string(result)
            input_interpretation = \
                self.process_wolfram_string(input_interpretation)
            response = "%s %s %s" % (input_interpretation, verb, result)

            self.speak(response)
        else:
<<<<<<< HEAD
            self.speak(response_on_fail)
=======
            if len(others) > 0:
                self.speak_dialog('search.again',
                                  data={'utterance': utterance, 'alternative':
                                        others[0]})
                self.handle_fallback(Message('intent_failure',
                                             metadata={'utterance':
                                                       others[0]}))
            else:
                self.speak_dialog("not.understood")
>>>>>>> 2e847418

    @staticmethod
    def __find_pod_id(pods, pod_id):
        for pod in pods:
            if pod_id in pod.id:
                return pod.text
        return None

    @staticmethod
    def __find_num(pods, pod_num):
        for pod in pods:
            if pod.node.attrib['position'] == pod_num:
                return pod.text
        return None

    @staticmethod
    def _find_did_you_mean(res):
        value = []
        root = res.tree.find('didyoumeans')
        if root is not None:
            for result in root:
                value.append(result.text)
        return value

    @staticmethod
    def process_wolfram_string(text):
        # Remove extra whitespace
        text = re.sub(r" \s+", r" ", text)

        # Convert | symbols to commas
        text = re.sub(r" \| ", r", ", text)

        # Convert newlines to commas
        text = re.sub(r"\n", r", ", text)

        # Convert !s to factorial
        text = re.sub(r"!", r",factorial", text)
        return text

    def stop(self):
        pass


def create_skill():
    return WolframAlphaSkill()<|MERGE_RESOLUTION|>--- conflicted
+++ resolved
@@ -154,7 +154,6 @@
             phrase = "know %s %s %s" % (utt_word, utt_query, utt_verb)
         else:  # TODO: Localization
             phrase = "understand the phrase " + utterance
-        response_on_fail = "Sorry, I don't " + phrase
 
         try:
             res = self.client.query(query)
@@ -165,11 +164,7 @@
             return
         except Exception as e:
             logger.exception(e)
-<<<<<<< HEAD
-            self.speak(response_on_fail)
-=======
-            self.speak_dialog("not.understood")
->>>>>>> 2e847418
+            self.speak_dialog("not.understood", data={'phrase': phrase})
             return
 
         if result:
@@ -192,9 +187,6 @@
 
             self.speak(response)
         else:
-<<<<<<< HEAD
-            self.speak(response_on_fail)
-=======
             if len(others) > 0:
                 self.speak_dialog('search.again',
                                   data={'utterance': utterance, 'alternative':
@@ -203,8 +195,7 @@
                                              metadata={'utterance':
                                                        others[0]}))
             else:
-                self.speak_dialog("not.understood")
->>>>>>> 2e847418
+                self.speak_dialog("not.understood", data={'phrase': phrase})
 
     @staticmethod
     def __find_pod_id(pods, pod_id):
