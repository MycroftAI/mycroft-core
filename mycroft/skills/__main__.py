--- conflicted
+++ resolved
@@ -21,12 +21,9 @@
 import time
 from threading import Event
 
-<<<<<<< HEAD
+import mycroft.lock
 from msm.exceptions import MsmException
 
-=======
-import mycroft.lock
->>>>>>> d06bf90e
 from mycroft import dialog
 from mycroft.api import is_paired, BackendDown, DeviceApi
 from mycroft.audio import wait_while_speaking
