--- conflicted
+++ resolved
@@ -24,13 +24,9 @@
 from mycroft.util.parse import normalize
 from mycroft.configuration import ConfigurationManager
 
-<<<<<<< HEAD
-from time import time, sleep
-
-=======
 from adapt.context import ContextManagerFrame
 import time
->>>>>>> 0dbcef71
+
 __author__ = 'seanfitz'
 
 logger = getLogger(__name__)
@@ -139,7 +135,11 @@
         self.emitter.on('recognizer_loop:utterance', self.handle_utterance)
         self.emitter.on('detach_intent', self.handle_detach_intent)
         self.emitter.on('detach_skill', self.handle_detach_skill)
-<<<<<<< HEAD
+        # Context related handlers
+        self.emitter.on('add_context', self.handle_add_context)
+        self.emitter.on('remove_context', self.handle_remove_context)
+        self.emitter.on('clear_context', self.handle_clear_context)
+        # Converse method
         self.emitter.on('skill.converse.response',
                         self.handle_converse_response)
         self.active_skills = []  # [skill_id , timestamp]
@@ -150,11 +150,11 @@
             "skill_id": skill_id, "utterances": utterances, "lang": lang}))
         self.waiting = True
         self.result = False
-        start_time = time()
+        start_time = time.time()
         t = 0
         while self.waiting and t < 5:
-            t = time() - start_time
-            sleep(0.1)
+            t = time.time() - start_time
+            time.sleep(0.1)
         self.waiting = False
         return self.result
 
@@ -177,11 +177,6 @@
         self.remove_active_skill(skill_id)
         # add skill with timestamp to start of skill_list
         self.active_skills.insert(0, [skill_id, time()])
-=======
-        # Context related handlers
-        self.emitter.on('add_context', self.handle_add_context)
-        self.emitter.on('remove_context', self.handle_remove_context)
-        self.emitter.on('clear_context', self.handle_clear_context)
 
     def update_context(self, intent):
         for tag in intent['__tags__']:
@@ -190,7 +185,6 @@
                 self.context_manager.inject_context(context_entity)
             elif context_entity['data'][0][1] in self.context_keywords:
                 self.context_manager.inject_context(context_entity)
->>>>>>> 0dbcef71
 
     def handle_utterance(self, message):
         # Get language of the utterance
@@ -202,7 +196,7 @@
 
         # check for conversation time-out
         self.active_skills = [skill for skill in self.active_skills
-                              if time() - skill[
+                              if time.time() - skill[
                                   1] <= self.converse_timeout * 60]
 
         # check if any skill wants to handle utterance
@@ -233,15 +227,11 @@
             reply = message.reply(
                 best_intent.get('intent_type'), best_intent)
             self.emitter.emit(reply)
-<<<<<<< HEAD
             # update active skills
             skill_id = int(best_intent['intent_type'].split(":")[0])
             self.add_active_skill(skill_id)
 
-        elif len(utterances) == 1:
-=======
-        else:
->>>>>>> 0dbcef71
+        else:
             self.emitter.emit(Message("intent_failure", {
                 "utterance": utterances[0],
                 "lang": lang
@@ -272,12 +262,7 @@
         skill_id = message.data.get('skill_id')
         new_parsers = [
             p for p in self.engine.intent_parsers if
-<<<<<<< HEAD
             not p.name.startswith(skill_id)]
-        self.engine.intent_parsers = new_parsers
-        self.remove_active_skill(skill_id)
-=======
-            not p.name.startswith(skill_name)]
         self.engine.intent_parsers = new_parsers
 
     def handle_add_context(self, message):
@@ -294,5 +279,4 @@
         self.context_manager.remove_context(context)
 
     def handle_clear_context(self, message):
-        self.context_manager.clear_context()
->>>>>>> 0dbcef71
+        self.context_manager.clear_context()