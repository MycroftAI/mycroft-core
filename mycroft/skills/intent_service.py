--- conflicted
+++ resolved
@@ -307,7 +307,6 @@
         print "registring " + str(message.data)
         intent = open_intent_envelope(message)
         self.engine.register_intent_parser(intent)
-<<<<<<< HEAD
         #  map intent_name to source skill
         skill_id = intent.name.split(":")[0]
         intent_name = intent.name.split(":")[1]
@@ -315,9 +314,6 @@
             self.skills[skill_id] = []
         if intent_name not in self.skills[skill_id]:
             self.skills[skill_id].append(intent_name)
-=======
-        print "Done"
->>>>>>> 66453cbf
 
     def handle_detach_intent(self, message):
         intent_name = message.data.get('intent_name')
