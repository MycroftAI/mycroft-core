# Copyright 2016 Mycroft AI, Inc.
#
# This file is part of Mycroft Core.
#
# Mycroft Core is free software: you can redistribute it and/or modify
# it under the terms of the GNU General Public License as published by
# the Free Software Foundation, either version 3 of the License, or
# (at your option) any later version.
#
# Mycroft Core is distributed in the hope that it will be useful,
# but WITHOUT ANY WARRANTY; without even the implied warranty of
# MERCHANTABILITY or FITNESS FOR A PARTICULAR PURPOSE.  See the
# GNU General Public License for more details.
#
# You should have received a copy of the GNU General Public License
# along with Mycroft Core.  If not, see <http://www.gnu.org/licenses/>.
import abc
import imp
import time

import operator
import os.path
import re
import time
from os.path import join, dirname, splitext, isdir

from functools import wraps

from adapt.intent import Intent, IntentBuilder

from mycroft.client.enclosure.api import EnclosureAPI
from mycroft.configuration import ConfigurationManager
from mycroft.dialog import DialogLoader
from mycroft.filesystem import FileSystemAccess
from mycroft.messagebus.message import Message
from mycroft.util.log import getLogger
from mycroft.skills.settings import SkillSettings

__author__ = 'seanfitz'

skills_config = ConfigurationManager.instance().get("skills")
BLACKLISTED_SKILLS = skills_config.get("blacklisted_skills", [])

SKILLS_DIR = "/opt/mycroft/skills"

MainModule = '__init__'

logger = getLogger(__name__)


def load_vocab_from_file(path, vocab_type, emitter):
    if path.endswith('.voc'):
        with open(path, 'r') as voc_file:
            for line in voc_file.readlines():
                parts = line.strip().split("|")
                entity = parts[0]

                emitter.emit(Message("register_vocab", {
                    'start': entity, 'end': vocab_type
                }))
                for alias in parts[1:]:
                    emitter.emit(Message("register_vocab", {
                        'start': alias, 'end': vocab_type, 'alias_of': entity
                    }))


def load_regex_from_file(path, emitter):
    if path.endswith('.rx'):
        with open(path, 'r') as reg_file:
            for line in reg_file.readlines():
                re.compile(line.strip())
                emitter.emit(
                    Message("register_vocab", {'regex': line.strip()}))


def load_vocabulary(basedir, emitter):
    for vocab_type in os.listdir(basedir):
        if vocab_type.endswith(".voc"):
            load_vocab_from_file(
                join(basedir, vocab_type), splitext(vocab_type)[0], emitter)


def load_regex(basedir, emitter):
    for regex_type in os.listdir(basedir):
        if regex_type.endswith(".rx"):
            load_regex_from_file(
                join(basedir, regex_type), emitter)


def open_intent_envelope(message):
    intent_dict = message.data
    return Intent(intent_dict.get('name'),
                  intent_dict.get('requires'),
                  intent_dict.get('at_least_one'),
                  intent_dict.get('optional'))


def load_skill(skill_descriptor, emitter, skill_id):
    try:
        logger.info("ATTEMPTING TO LOAD SKILL: " + skill_descriptor["name"] +
                    " with ID " + str(skill_id))
        if skill_descriptor['name'] in BLACKLISTED_SKILLS:
            logger.info("SKILL IS BLACKLISTED " + skill_descriptor["name"])
            return None
        skill_module = imp.load_module(
            skill_descriptor["name"] + MainModule, *skill_descriptor["info"])
        if (hasattr(skill_module, 'create_skill') and
                callable(skill_module.create_skill)):
            # v2 skills framework
            skill = skill_module.create_skill()
            skill.bind(emitter)
            skill.skill_id = skill_id
            skill._dir = dirname(skill_descriptor['info'][1])
            skill.load_data_files(dirname(skill_descriptor['info'][1]))
            # Set up intent handlers
            skill.initialize()
            skill._register_decorated()
            logger.info("Loaded " + skill_descriptor["name"])
            return skill
        else:
            logger.warn(
                "Module %s does not appear to be skill" % (
                    skill_descriptor["name"]))
    except:
        logger.error(
            "Failed to load skill: " + skill_descriptor["name"], exc_info=True)
    return None


def get_skills(skills_folder):
    logger.info("LOADING SKILLS FROM " + skills_folder)
    skills = []
    possible_skills = os.listdir(skills_folder)
    for i in possible_skills:
        location = join(skills_folder, i)
        if (isdir(location) and
                not MainModule + ".py" in os.listdir(location)):
            for j in os.listdir(location):
                name = join(location, j)
                if (not isdir(name) or
                        not MainModule + ".py" in os.listdir(name)):
                    continue
                skills.append(create_skill_descriptor(name))
        if (not isdir(location) or
                not MainModule + ".py" in os.listdir(location)):
            continue

        skills.append(create_skill_descriptor(location))
    skills = sorted(skills, key=lambda p: p.get('name'))
    return skills


def create_skill_descriptor(skill_folder):
    info = imp.find_module(MainModule, [skill_folder])
    return {"name": os.path.basename(skill_folder), "info": info}


def load_skills(emitter, skills_root=SKILLS_DIR):
    logger.info("Checking " + skills_root + " for new skills")
    skill_list = []
    for skill in get_skills(skills_root):
        skill_list.append(load_skill(skill, emitter))

    return skill_list


def unload_skills(skills):
    for s in skills:
        s.shutdown()


_intent_list = []


def intent_handler(intent_parser):
    """ Decorator for adding a method as an intent handler. """
    def real_decorator(func):
        @wraps(func)
        def handler_method(*args, **kwargs):
            return func(*args, **kwargs)
        _intent_list.append((intent_parser, func))
        return handler_method
    return real_decorator


class MycroftSkill(object):
    """
    Abstract base class which provides common behaviour and parameters to all
    Skills implementation.
    """

    def __init__(self, name=None, emitter=None):
        self.name = name or self.__class__.__name__
        self.bind(emitter)
        self.config_core = ConfigurationManager.get()
        self.config = self.config_core.get(self.name)
        self.dialog_renderer = None
        self.file_system = FileSystemAccess(join('skills', self.name))
        self.registered_intents = []
        self.log = getLogger(self.name)
        self.reload_skill = True
        self.events = []
        self.skill_id = 0

    @property
    def location(self):
        """ Get the JSON data struction holding location information. """
        # TODO: Allow Enclosure to override this for devices that
        # contain a GPS.
        return self.config_core.get('location')

    @property
    def location_pretty(self):
        """ Get a more 'human' version of the location as a string. """
        loc = self.location
        if type(loc) is dict and loc["city"]:
            return loc["city"]["name"]
        return None

    @property
    def location_timezone(self):
        """ Get the timezone code, such as 'America/Los_Angeles' """
        loc = self.location
        if type(loc) is dict and loc["timezone"]:
            return loc["timezone"]["code"]
        return None

    @property
    def lang(self):
        return self.config_core.get('lang')

    @property
    def settings(self):
        """ Load settings if not already loaded. """
        try:
            return self._settings
        except:
            self._settings = SkillSettings(self._dir)
            return self._settings

    def bind(self, emitter):
        if emitter:
            self.emitter = emitter
            self.enclosure = EnclosureAPI(emitter, self.name)
            self.__register_stop()

    def __register_stop(self):
        self.stop_time = time.time()
        self.stop_threshold = self.config_core.get("skills").get(
            'stop_threshold')
        self.emitter.on('mycroft.stop', self.__handle_stop)

    def detach(self):
        for (name, intent) in self.registered_intents:
            name = str(self.skill_id) + ':' + name
            self.emitter.emit(Message("detach_intent", {"intent_name": name}))

    def initialize(self):
        """
        Initialization function to be implemented by all Skills.

        Usually used to create intents rules and register them.
        """
        logger.debug("No initialize function implemented")

    def converse(self, utterances, lang="en-us"):
        return False

    def make_active(self):
        # bump skill to active_skill list in intent_service
        # this enables converse method to be called even without skill being
        # used in last 5 minutes
        self.emitter.emit(Message('active_skill_request',
                                  {"skill_id": self.skill_id}))

    def _register_decorated(self):
        """
        Register all intent handlers that has been decorated with an intent.
        """
        global _intent_list
        for intent_parser, handler in _intent_list:
            self.register_intent(intent_parser, handler, need_self=True)
        _intent_list = []

    def register_intent(self, intent_parser, handler, need_self=False):
        """
            Register an Intent with the intent service.

            Args:
                intent_parser: Intent or IntentBuilder object to parse
                               utterance for the handler.
                handler:       handler_function
                need_self:     optional parameter, when called from a decorated
                               intent handler the function will need the self
                               variable passed as well.
        """
        if type(intent_parser) == IntentBuilder:
            intent_parser = intent_parser.build()
        elif type(intent_parser) != Intent:
            raise ValueError('intent_parser is not an Intent')

        name = intent_parser.name
        intent_parser.name = str(self.skill_id) + ':' + intent_parser.name
        self.emitter.emit(Message("register_intent", intent_parser.__dict__))
        self.registered_intents.append((name, intent_parser))

        def receive_handler(message):
            try:
                if need_self:
                    # When registring from decorator self is required
                    handler(self, message)
                else:
                    handler(message)
            except:
                # TODO: Localize
                self.speak(
                    "An error occurred while processing a request in " +
                    self.name)
                logger.error(
                    "An error occurred while processing a request in " +
                    self.name, exc_info=True)

        if handler:
            self.emitter.on(intent_parser.name, receive_handler)
            self.events.append((intent_parser.name, receive_handler))

    def disable_intent(self, intent_name):
        """Disable a registered intent"""
        logger.debug('Disabling intent ' + intent_name)
        name = str(self.skill_id) + ':' + intent_name
        self.emitter.emit(Message("detach_intent", {"intent_name": name}))

    def enable_intent(self, intent_name):
        """Reenable a registered intent"""
        for (name, intent) in self.registered_intents:
            if name == intent_name:
                self.registered_intents.remove((name, intent))
                intent.name = name
                self.register_intent(intent, None)
                logger.debug('Enabling intent ' + intent_name)
                break
            else:
                logger.error('Could not enable ' + intent_name +
                             ', it hasn\'t been registered.')

    def set_context(self, context, word=''):
        """
            Add context to intent service

            Args:
                context:    Keyword
                word:       word connected to keyword
        """
        if not isinstance(context, basestring):
            raise ValueError('context should be a string')
        if not isinstance(word, basestring):
            raise ValueError('word should be a string')
        self.emitter.emit(Message('add_context', {'context': context, 'word':
                          word}))

    def remove_context(self, context):
        """
            remove_context removes a keyword from from the context manager.
        """
        if not isinstance(context, basestring):
            raise ValueError('context should be a string')
        self.emitter.emit(Message('remove_context', {'context': context}))

    def register_vocabulary(self, entity, entity_type):
        self.emitter.emit(Message('register_vocab', {
            'start': entity, 'end': entity_type
        }))

    def register_regex(self, regex_str):
        re.compile(regex_str)  # validate regex
        self.emitter.emit(Message('register_vocab', {'regex': regex_str}))

    def speak(self, utterance, expect_response=False):
        # registers the skill as being active
        self.enclosure.register(self.name)
        data = {'utterance': utterance,
                'expect_response': expect_response}
        self.emitter.emit(Message("speak", data))

    def speak_dialog(self, key, data={}, expect_response=False):
        data['expect_response'] = expect_response
        self.speak(self.dialog_renderer.render(key, data))

    def init_dialog(self, root_directory):
        dialog_dir = join(root_directory, 'dialog', self.lang)
        if os.path.exists(dialog_dir):
            self.dialog_renderer = DialogLoader().load(dialog_dir)
        else:
            logger.debug('No dialog loaded, ' + dialog_dir + ' does not exist')

    def load_data_files(self, root_directory):
        self.init_dialog(root_directory)
        self.load_vocab_files(join(root_directory, 'vocab', self.lang))
        regex_path = join(root_directory, 'regex', self.lang)
        if os.path.exists(regex_path):
            self.load_regex_files(regex_path)

    def load_vocab_files(self, vocab_dir):
        if os.path.exists(vocab_dir):
            load_vocabulary(vocab_dir, self.emitter)
        else:
            logger.debug('No vocab loaded, ' + vocab_dir + ' does not exist')

    def load_regex_files(self, regex_dir):
        load_regex(regex_dir, self.emitter)

    def __handle_stop(self, event):
        """
            Handler for the "mycroft.stop" signal. Runs the user defined
            `stop()` method.
        """
        self.stop_time = time.time()
        try:
            self.stop()
        except:
            logger.error("Failed to stop skill: {}".format(self.name),
                         exc_info=True)

    @abc.abstractmethod
    def stop(self):
        pass

    def is_stop(self):
        passed_time = time.time() - self.stop_time
        return passed_time < self.stop_threshold

    def shutdown(self):
        """
        This method is intended to be called during the skill
        process termination. The skill implementation must
        shutdown all processes and operations in execution.
        """
        # Store settings
        self.settings.store()

        # removing events
        for e, f in self.events:
            self.emitter.remove(e, f)

        self.emitter.emit(
<<<<<<< HEAD
            Message("detach_skill", {"skill_id": self.skill_id}))
        self.stop()
=======
            Message("detach_skill", {"skill_name": self.name + ":"}))
        try:
            self.stop()
        except:
            logger.error("Failed to stop skill: {}".format(self.name),
                         exc_info=True)


class FallbackSkill(MycroftSkill):
    fallback_handlers = {}

    def __init__(self, name=None, emitter=None):
        MycroftSkill.__init__(self, name, emitter)

        #  list of fallback handlers registered by this instance
        self.instance_fallback_handlers = []

    @classmethod
    def make_intent_failure_handler(cls, ws):
        """Goes through all fallback handlers until one returns true"""

        def handler(message):
            for _, handler in sorted(cls.fallback_handlers.items(),
                                     key=operator.itemgetter(0)):
                try:
                    if handler(message):
                        return
                except Exception as e:
                    logger.info('Exception in fallback: ' + str(e))
            ws.emit(Message('complete_intent_failure'))
            logger.warn('No fallback could handle intent.')

        return handler

    @classmethod
    def _register_fallback(cls, handler, priority):
        """
        Register a function to be called as a general info fallback
        Fallback should receive message and return
        a boolean (True if succeeded or False if failed)

        Lower priority gets run first
        0 for high priority 100 for low priority
        """
        while priority in cls.fallback_handlers:
            priority += 1

        cls.fallback_handlers[priority] = handler

    def register_fallback(self, handler, priority):
        """
            register a fallback with the list of fallback handlers
            and with the list of handlers registered by this instance
        """
        self.instance_fallback_handlers.append(handler)
        self._register_fallback(handler, priority)

    @classmethod
    def remove_fallback(cls, handler_to_del):
        """
            Remove a fallback handler

            Args:
                handler_to_del: reference to handler
        """
        for priority, handler in cls.fallback_handlers.items():
            if handler == handler_to_del:
                del cls.fallback_handlers[priority]
                return
        logger.warn('Could not remove fallback!')

    def remove_instance_handlers(self):
        """
            Remove all fallback handlers registered by the fallback skill.
        """
        while len(self.instance_fallback_handlers):
            handler = self.instance_fallback_handlers.pop()
            self.remove_fallback(handler)

    def shutdown(self):
        """
            Remove all registered handlers and perform skill shutdown.
        """
        self.remove_instance_handlers()
        super(FallbackSkill, self).shutdown()
>>>>>>> 0dbcef71
<|MERGE_RESOLUTION|>--- conflicted
+++ resolved
@@ -443,11 +443,7 @@
             self.emitter.remove(e, f)
 
         self.emitter.emit(
-<<<<<<< HEAD
-            Message("detach_skill", {"skill_id": self.skill_id}))
-        self.stop()
-=======
-            Message("detach_skill", {"skill_name": self.name + ":"}))
+            Message("detach_skill", {"skill_id": self.skill_id + ":"}))
         try:
             self.stop()
         except:
@@ -531,5 +527,4 @@
             Remove all registered handlers and perform skill shutdown.
         """
         self.remove_instance_handlers()
-        super(FallbackSkill, self).shutdown()
->>>>>>> 0dbcef71
+        super(FallbackSkill, self).shutdown()