# Copyright 2017 Mycroft AI Inc.
#
# Licensed under the Apache License, Version 2.0 (the "License");
# you may not use this file except in compliance with the License.
# You may obtain a copy of the License at
#
#    http://www.apache.org/licenses/LICENSE-2.0
#
# Unless required by applicable law or agreed to in writing, software
# distributed under the License is distributed on an "AS IS" BASIS,
# WITHOUT WARRANTIES OR CONDITIONS OF ANY KIND, either express or implied.
# See the License for the specific language governing permissions and
# limitations under the License.
#
import imp
import collections
import operator
import sys
import time
import csv
import inspect
import os
import traceback
from inspect import signature
from datetime import datetime, timedelta

import abc
import re
from itertools import chain
from adapt.intent import Intent, IntentBuilder
from os.path import join, abspath, dirname, basename, exists
from threading import Event, Timer

from mycroft import dialog
from mycroft.api import DeviceApi
from mycroft.audio import wait_while_speaking
from mycroft.enclosure.api import EnclosureAPI
from mycroft.configuration import Configuration
from mycroft.dialog import DialogLoader
from mycroft.filesystem import FileSystemAccess
from mycroft.messagebus.message import Message
from mycroft.metrics import report_metric, report_timing, Stopwatch
from mycroft.skills.settings import SkillSettings
from mycroft.skills.skill_data import (load_vocabulary, load_regex, to_alnum,
                                       munge_regex, munge_intent_parser,
                                       read_vocab_file)
from mycroft.util import camel_case_split, resolve_resource_file
from mycroft.util.log import LOG

MainModule = '__init__'


def simple_trace(stack_trace):
    stack_trace = stack_trace[:-1]
    tb = "Traceback:\n"
    for line in stack_trace:
        if line.strip():
            tb += line
    return tb


def dig_for_message():
    """
        Dig Through the stack for message.
    """
    stack = inspect.stack()
    # Limit search to 10 frames back
    stack = stack if len(stack) < 10 else stack[:10]
    local_vars = [frame[0].f_locals for frame in stack]
    for l in local_vars:
        if 'message' in l and isinstance(l['message'], Message):
            return l['message']


def unmunge_message(message, skill_id):
    """ Restore message keywords by removing the Letterified skill ID.

    Args:
        message (Message): Intent result message
        skill_id (str): skill identifier

    Returns:
        Message without clear keywords
    """
    if isinstance(message, Message) and isinstance(message.data, dict):
        skill_id = to_alnum(skill_id)
        for key in list(message.data.keys()):
            if key.startswith(skill_id):
                # replace the munged key with the real one
                new_key = key[len(skill_id):]
                message.data[new_key] = message.data.pop(key)

    return message


def open_intent_envelope(message):
    """ Convert dictionary received over messagebus to Intent. """
    intent_dict = message.data
    return Intent(intent_dict.get('name'),
                  intent_dict.get('requires'),
                  intent_dict.get('at_least_one'),
                  intent_dict.get('optional'))


def load_skill(skill_descriptor, bus, skill_id, BLACKLISTED_SKILLS=None):
    """ Load skill from skill descriptor.

    Args:
        skill_descriptor: descriptor of skill to load
        bus:              Mycroft messagebus connection
        skill_id:         id number for skill

    Returns:
        MycroftSkill: the loaded skill or None on failure
    """
    BLACKLISTED_SKILLS = BLACKLISTED_SKILLS or []
    path = skill_descriptor["path"]
    name = basename(path)
    LOG.info("ATTEMPTING TO LOAD SKILL: {} with ID {}".format(name, skill_id))
    if name in BLACKLISTED_SKILLS:
        LOG.info("SKILL IS BLACKLISTED " + name)
        return None
    main_file = join(path, MainModule + '.py')
    try:
        with open(main_file, 'rb') as fp:
            skill_module = imp.load_module(name.replace('.', '_'), fp,
                                           main_file, ('.py', 'rb',
                                           imp.PY_SOURCE))
        if (hasattr(skill_module, 'create_skill') and
                callable(skill_module.create_skill)):
            # v2 skills framework
            skill = skill_module.create_skill()
            skill.skill_id = skill_id
            skill.settings.allow_overwrite = True
            skill.settings.load_skill_settings_from_file()
            skill.bind(bus)
            try:
                skill.load_data_files(path)
                # Set up intent handlers
                skill._register_decorated()
                skill.register_resting_screen()
                skill.initialize()
            except Exception as e:
                # If an exception occurs, make sure to clean up the skill
                skill.default_shutdown()
                raise e

            LOG.info("Loaded " + name)
            # The very first time a skill is run, speak the intro
            first_run = skill.settings.get("__mycroft_skill_firstrun", True)
            if first_run:
                LOG.info("First run of " + name)
                skill.settings["__mycroft_skill_firstrun"] = False
                skill.settings.store()
                intro = skill.get_intro_message()
                if intro:
                    skill.speak(intro)
            return skill
        else:
            LOG.warning("Module {} does not appear to be skill".format(name))
    except FileNotFoundError as e:
        LOG.error(
            'Failed to load {} due to a missing file: {}'.format(name, str(e))
            )
    except Exception:
        LOG.exception("Failed to load skill: " + name)
    return None


def create_skill_descriptor(skill_path):
    return {"path": skill_path}


def get_handler_name(handler):
    """ Name (including class if available) of handler function.

    Args:
        handler (function): Function to be named

    Returns:
        string: handler name as string
    """
    if '__self__' in dir(handler) and 'name' in dir(handler.__self__):
        return handler.__self__.name + '.' + handler.__name__
    else:
        return handler.__name__


def intent_handler(intent_parser):
    """ Decorator for adding a method as an intent handler. """

    def real_decorator(func):
        # Store the intent_parser inside the function
        # This will be used later to call register_intent
        if not hasattr(func, 'intents'):
            func.intents = []
        func.intents.append(intent_parser)
        return func

    return real_decorator


def intent_file_handler(intent_file):
    """ Decorator for adding a method as an intent file handler. """

    def real_decorator(func):
        # Store the intent_file inside the function
        # This will be used later to call register_intent_file
        if not hasattr(func, 'intent_files'):
            func.intent_files = []
        func.intent_files.append(intent_file)
        return func

    return real_decorator


class SkillGUI:
    """
    SkillGUI - Interface to the Graphical User Interface

    Values set in this class are synced to the GUI, accessible within QML
    via the built-in sessionData mechanism.  For example, in Python you can
    write in a skill:
        self.gui['temp'] = 33
        self.gui.show_page('Weather.qml')
    Then in the Weather.qml you'd access the temp via code such as:
        text: sessionData.time
    """

    def __init__(self, skill):
        self.__session_data = {}  # synced to GUI for use by this skill's pages
        self.page = None    # the active GUI page (e.g. QML template) to show
        self.skill = skill
        self.on_gui_changed_callback = None

    def build_message_type(self, event):
        """ Builds a message matching the output from the enclosure. """
        return '{}.{}'.format(self.skill.skill_id, event)

    def setup_default_handlers(self):
        """ Sets the handlers for the default messages. """
        msg_type = self.build_message_type('set')
        self.skill.add_event(msg_type, self.gui_set)

    def register_handler(self, event, handler):
        """ Register a handler for gui events.

            when using the triggerEvent method from Qt
            triggerEvent("event", {"data": "cool"})

            Arguments:
                event (str):    event to catch
                handler:        function to handle the event
        """
        msg_type = self.build_message_type(event)
        self.skill.add_event(msg_type, handler)

    def set_on_gui_changed(self, callback):
        """ Registers a callback function to run when a value is
            changed from the GUI.

            Arguments:
                callback:   Function to call when a value is changed
        """
        self.on_gui_changed_callback = callback

    def gui_set(self, message):
        for key in message.data:
            self[key] = message.data[key]
        if self.on_gui_changed_callback:
            self.on_gui_changed_callback()

    def __setitem__(self, key, value):
        self.__session_data[key] = value

        if self.page:
            # emit notification (but not needed if page has not been shown yet)
            data = self.__session_data.copy()
            data.update({'__from': self.skill.skill_id})
            self.skill.bus.emit(Message("gui.value.set", data))

    def __getitem__(self, key):
        return self.__session_data[key]

    def __contains__(self, key):
        return self.__session_data.__contains__(key)

    def clear(self):
        """ Reset the value dictionary, and remove namespace from gui """
        self.__session_data = {}
        self.page = None
        self.skill.bus.emit(Message("gui.clear.namespace",
                                    {"__from": self.skill.skill_id}))

    def show_page(self, name, override_idle=None):
        """
        Begin showing the page in the GUI

        Args:
            name (str): Name of page (e.g "mypage.qml") to display
            override_idle: If set will override the idle screen
        """
        self.show_pages([name], 0, override_idle)

    def show_pages(self, page_names, index=0, override_idle=None):
        """
        Begin showing the list of pages in the GUI

        Args:
            page_names (list): List of page names (str) to display, such as
                               ["Weather.qml", "Forecast.qml", "Details.qml"]
            index (int): Page number (0-based) to show initially.  For the
                         above list a value of 1 would start on "Forecast.qml"
            override_idle: If set will override the idle screen
        """
        if not isinstance(page_names, list):
            raise ValueError('page_names must be a list')

        if index > len(page_names):
            raise ValueError('Default index is larger than page list length')

        self.page = page_names[index]

        # First sync any data...
        data = self.__session_data.copy()
        data.update({'__from': self.skill.skill_id})
        self.skill.bus.emit(Message("gui.value.set", data))

        # Convert pages to full reference
        page_urls = []
        for name in page_names:
            page = self.skill.find_resource(name, 'ui')
            if page:
                page_urls.append("file://" + page)
            else:
                raise FileNotFoundError("Unable to find page: {}".format(name))

        self.skill.bus.emit(Message("gui.page.show",
                                    {"page": page_urls,
                                     "index": index,
                                     "__from": self.skill.skill_id,
                                     "__idle": override_idle}))

    def remove_page(self, page):
        """ Remove a single page from the gui.

            Args:
                page (str): Page to remove from the GUI
        """
        return self.remove_pages([page])

    def remove_pages(self, page_names):
        """ Remove a list of pages in the GUI.

            Args:
                page_names (list): List of page names (str) to display, such as
                                   ["Weather.qml", "Forecast.qml", "Other.qml"]
        """
        if not isinstance(page_names, list):
            raise ValueError('page_names must be a list')

        # Convert pages to full reference
        page_urls = []
        for name in page_names:
            page = self.skill.find_resource(name, 'ui')
            if page:
                page_urls.append("file://" + page)
            else:
                raise FileNotFoundError("Unable to find page: {}".format(name))

        self.skill.bus.emit(Message("gui.page.delete",
                                    {"page": page_urls,
                                     "__from": self.skill.skill_id}))

    def show_text(self, text, title=None):
        """ Display a GUI page for viewing simple text

        Arguments:
            text (str): Main text content.  It will auto-paginate
            title (str): A title to display above the text content.
        """
        self.clear()
        self["text"] = text
        self["title"] = title
        self.show_page("SYSTEM_TEXTFRAME")

    def show_image(self, url, caption=None, title=None):
        """ Display a GUI page for viewing an image

        Arguments:
            url (str): Pointer to the image
            caption (str): A caption to show under the image
            title (str): A title to display above the image content
        """
        self.clear()
        self["image"] = url
        self["title"] = title
        self["caption"] = caption
        self.show_page("SYSTEM_IMAGEFRAME")

    def show_html(self, html):
        """ Display an HTML page in the GUI

        Arguments:
            html (str): HTML text to display
        """
        self.clear()
        self["url"] = ""  # TODO: Save to a temp file... html
        self.show_page("SYSTEM_HTMLFRAME")

    def show_url(self, url):
        """ Display an HTML page in the GUI

        Arguments:
            url (str): URL to render
        """
        self.clear()
        self["url"] = url
        self.show_page("SYSTEM_HTMLFRAME")


def resting_screen_handler(name=None):
    """ Decorator for adding a method as an resting screen handler.

        If selected will be shown on screen when device enters idle mode
    """
    name = name or func.__self__.name

    def real_decorator(func):
        # Store the resting information inside the function
        # This will be used later in register_resting_screen
        if not hasattr(func, 'resting_handler'):
            func.resting_handler = name
        return func

    return real_decorator


#######################################################################
# MycroftSkill base class
#######################################################################
class MycroftSkill:
    """
    Abstract base class which provides common behaviour and parameters to all
    Skills implementation.
    """

    def __init__(self, name=None, bus=None):
        self.name = name or self.__class__.__name__
        self.resting_name = None
        # Get directory of skill
        self._dir = dirname(abspath(sys.modules[self.__module__].__file__))
        self.settings = SkillSettings(self._dir, self.name)

        self.gui = SkillGUI(self)

        self._bus = None
        self._enclosure = None
        self.bind(bus)
        #: Mycroft global configuration. (dict)
        self.config_core = Configuration.get()
        # TODO: 19.08 - Remove
        self._config = self.config_core.get(self.name) or {}
        self.dialog_renderer = None
        self.root_dir = None  #: skill root directory

        #: Filesystem access to skill specific folder.
        #: See mycroft.filesystem for details.
        self.file_system = FileSystemAccess(join('skills', self.name))
        self.registered_intents = []
        self.log = LOG.create_logger(self.name)  #: Skill logger instance
        self.reload_skill = True  #: allow reloading (default True)
        self.events = []
        self.scheduled_repeats = []
        self.skill_id = ''  # will be set from the path, so guaranteed unique
        self.voc_match_cache = {}

    @property
    def enclosure(self):
        if self._enclosure:
            return self._enclosure
        else:
            LOG.error("Skill not fully initialized. Move code " +
                      "from  __init__() to initialize() to correct this.")
            LOG.error(simple_trace(traceback.format_stack()))
            raise Exception("Accessed MycroftSkill.enclosure in __init__")

    @property
    def bus(self):
        if self._bus:
            return self._bus
        else:
            LOG.error("Skill not fully initialized. Move code " +
                      "from __init__() to initialize() to correct this.")
            LOG.error(simple_trace(traceback.format_stack()))
            raise Exception("Accessed MycroftSkill.bus in __init__")

    @property
<<<<<<< HEAD
    def emitter(self):
        """ Backwards compatibility. This is the same as self.bus.
        TODO: Remove in 19.02
        """
        self.log.warning('self.emitter is deprecated switch to "self.bus"')
        return self._bus

    @property
    def config(self):
        """ Backwards compatibility. This is the same as self.bus.
        TODO: Remove in 19.08
        """
        self.log.warning('self.config is deprecated.  Switch to using '
                         'self.setting["whatever"] within your skill.')
        return self._config

    @property
=======
>>>>>>> cf5d7b80
    def location(self):
        """ Get the JSON data struction holding location information. """
        # TODO: Allow Enclosure to override this for devices that
        # contain a GPS.
        return self.config_core.get('location')

    @property
    def location_pretty(self):
        """ Get a more 'human' version of the location as a string. """
        loc = self.location
        if type(loc) is dict and loc["city"]:
            return loc["city"]["name"]
        return None

    @property
    def location_timezone(self):
        """ Get the timezone code, such as 'America/Los_Angeles' """
        loc = self.location
        if type(loc) is dict and loc["timezone"]:
            return loc["timezone"]["code"]
        return None

    @property
    def lang(self):
        return self.config_core.get('lang')

    def bind(self, bus):
        """ Register messagebus emitter with skill.

        Arguments:
            bus: Mycroft messagebus connection
        """
        if bus:
            self._bus = bus
            self._enclosure = EnclosureAPI(bus, self.name)
            self.add_event('mycroft.stop', self.__handle_stop)
            self.add_event('mycroft.skill.enable_intent',
                           self.handle_enable_intent)
            self.add_event('mycroft.skill.disable_intent',
                           self.handle_disable_intent)
            self.add_event("mycroft.skill.set_cross_context",
                           self.handle_set_cross_context)
            self.add_event("mycroft.skill.remove_cross_context",
                           self.handle_remove_cross_context)
            name = 'mycroft.skills.settings.update'
            func = self.settings.run_poll
            bus.on(name, func)
            self.events.append((name, func))

            # Intialize the SkillGui
            self.gui.setup_default_handlers()

    def detach(self):
        for (name, intent) in self.registered_intents:
            name = str(self.skill_id) + ':' + name
            self.bus.emit(Message("detach_intent", {"intent_name": name}))

    def initialize(self):
        """ Perform any final setup needed for the skill.

        Invoked after the skill is fully constructed and registered with the
        system.
        """
        pass

    def get_intro_message(self):
        """ Get a message to speak on first load of the skill.

        Useful for post-install setup instructions.

        Returns:
            str: message that will be spoken to the user
        """
        return None

    def converse(self, utterances, lang="en-us"):
        """ Handle conversation.

        This method gets a peek at utterances before the normal intent
        handling process after a skill has been invoked once.

        To use, override the converse() method and return True to
        indicate that the utterance has been handled.

        Args:
            utterances (list): The utterances from the user
            lang:       language the utterance is in

        Returns:
            bool: True if an utterance was handled, otherwise False
        """
        return False

    def __get_response(self):
        """ Helper to get a reponse from the user

        Returns:
            str: user's response or None on a timeout
        """
        event = Event()

        def converse(utterances, lang="en-us"):
            converse.response = utterances[0] if utterances else None
            event.set()
            return True

        # install a temporary conversation handler
        self.make_active()
        converse.response = None
        default_converse = self.converse
        self.converse = converse
        event.wait(15)  # 10 for listener, 5 for SST, then timeout
        self.converse = default_converse
        return converse.response

    def get_response(self, dialog='', data=None, validator=None,
                     on_fail=None, num_retries=-1):
        """
        Prompt user and wait for response

        The given dialog is spoken, followed immediately by listening
        for a user response.  The response can optionally be
        validated before returning.

        Example:
            color = self.get_response('ask.favorite.color')

        Args:
            dialog (str): Announcement dialog to speak to the user
            data (dict): Data used to render the dialog
            validator (any): Function with following signature
                def validator(utterance):
                    return utterance != "red"
            on_fail (any): Dialog or function returning literal string
                           to speak on invalid input.  For example:
                def on_fail(utterance):
                    return "nobody likes the color red, pick another"
            num_retries (int): Times to ask user for input, -1 for infinite
                NOTE: User can not respond and timeout or say "cancel" to stop

        Returns:
            str: User's reply or None if timed out or canceled
        """
        data = data or {}

        def get_announcement():
            return self.dialog_renderer.render(dialog, data)

        if not get_announcement():
            raise ValueError('dialog message required')

        def on_fail_default(utterance):
            fail_data = data.copy()
            fail_data['utterance'] = utterance
            if on_fail:
                return self.dialog_renderer.render(on_fail, fail_data)
            else:
                return get_announcement()

        def is_cancel(utterance):
            return self.voc_match(utterance, 'cancel')

        def validator_default(utterance):
            # accept anything except 'cancel'
            return not is_cancel(utterance)

        validator = validator or validator_default
        on_fail_fn = on_fail if callable(on_fail) else on_fail_default

        self.speak(get_announcement(), expect_response=True, wait=True)
        num_fails = 0
        while True:
            response = self.__get_response()

            if response is None:
                # if nothing said, prompt one more time
                num_none_fails = 1 if num_retries < 0 else num_retries
                if num_fails >= num_none_fails:
                    return None
            else:
                if validator(response):
                    return response

                # catch user saying 'cancel'
                if is_cancel(response):
                    return None

            num_fails += 1
            if 0 < num_retries < num_fails:
                return None

            line = on_fail_fn(response)
            self.speak(line, expect_response=True)

    def ask_yesno(self, prompt, data=None):
        """ Read prompt and wait for a yes/no answer

        This automatically deals with translation and common variants,
        such as 'yeah', 'sure', etc.

        Args:
              prompt (str): a dialog id or string to read
        Returns:
              string:  'yes', 'no' or whatever the user response if not
                       one of those, including None
        """
        resp = self.get_response(dialog=prompt, data=data)

        if self.voc_match(resp, 'yes'):
            return 'yes'
        elif self.voc_match(resp, 'no'):
            return 'no'
        else:
            return resp

    def voc_match(self, utt, voc_filename, lang=None):
        """ Determine if the given utterance contains the vocabulary provided

        Checks for vocabulary match in the utterance instead of the other
        way around to allow the user to say things like "yes, please" and
        still match against "Yes.voc" containing only "yes". The method first
        checks in the current skill's .voc files and secondly the "res/text"
        folder of mycroft-core. The result is cached to avoid hitting the
        disk each time the method is called.

        Args:
            utt (str): Utterance to be tested
            voc_filename (str): Name of vocabulary file (e.g. 'yes' for
                                'res/text/en-us/yes.voc')
            lang (str): Language code, defaults to self.long

        Returns:
            bool: True if the utterance has the given vocabulary it
        """
        lang = lang or self.lang
        cache_key = lang + voc_filename
        if cache_key not in self.voc_match_cache:
            # Check for both skill resources and mycroft-core resources
            voc = self.find_resource(voc_filename + '.voc', 'vocab')
            if not voc:
                voc = resolve_resource_file(join('text', lang,
                                                 voc_filename + '.voc'))

            if not voc or not exists(voc):
                raise FileNotFoundError(
                        'Could not find {}.voc file'.format(voc_filename))
            # load vocab and flatten into a simple list
            vocab = list(chain(*read_vocab_file(voc)))
            self.voc_match_cache[cache_key] = vocab
        if utt:
            # Check for matches against complete words
            return any([re.match(r'.*\b' + i + r'\b.*', utt)
                        for i in self.voc_match_cache[cache_key]])
        else:
            return False

    def report_metric(self, name, data):
        """ Report a skill metric to the Mycroft servers

        Args:
            name (str): Name of metric. Must use only letters and hyphens
            data (dict): JSON dictionary to report. Must be valid JSON
        """
        report_metric(basename(self.root_dir) + ':' + name, data)

    def send_email(self, title, body):
        """ Send an email to the registered user's email

        Args:
            title (str): Title of email
            body  (str): HTML body of email. This supports
                         simple HTML like bold and italics
        """
        DeviceApi().send_email(title, body, basename(self.root_dir))

    def make_active(self):
        """ Bump skill to active_skill list in intent_service

        This enables converse method to be called even without skill being
        used in last 5 minutes.
        """
        self.bus.emit(Message('active_skill_request',
                              {"skill_id": self.skill_id}))

    def _handle_collect_resting(self, message=None):
        """ Handler for collect resting screen messages.

            Sends info on how to trigger this skills resting page.
        """
        self.log.info('Registering resting screen')
        self.bus.emit(Message('mycroft.mark2.register_idle',
                              data={'name': self.resting_name,
                                    'id': self.skill_id}))

    def register_resting_screen(self):
        """ Registers resting screen from the resting_screen_handler decorator.

            This only allows one screen and if two is registered only one
            will be used.
        """
        attributes = [a for a in dir(self)]
        for attr_name in attributes:
            method = getattr(self, attr_name)

            if hasattr(method, 'resting_handler'):
                self.resting_name = method.resting_handler
                self.log.info('Registering resting screen {} for {}.'.format(
                              method, self.resting_name))

                # Register for handling resting screen
                msg_type = '{}.{}'.format(self.skill_id, 'idle')
                self.add_event(msg_type, method)
                # Register handler for resting screen collect message
                self.add_event('mycroft.mark2.collect_idle',
                               self._handle_collect_resting)

                # Do a send at load to make sure the skill is registered
                # if reloaded
                self._handle_collect_resting()
                return

    def _register_decorated(self):
        """ Register all intent handlers that are decorated with an intent.

        Looks for all functions that have been marked by a decorator
        and read the intent data from them
        """
        attributes = [a for a in dir(self)]
        for attr_name in attributes:
            method = getattr(self, attr_name)

            if hasattr(method, 'intents'):
                for intent in getattr(method, 'intents'):
                    self.register_intent(intent, method)

            if hasattr(method, 'intent_files'):
                for intent_file in getattr(method, 'intent_files'):
                    self.register_intent_file(intent_file, method)

    def translate(self, text, data=None):
        """ Load a translatable single string resource

        The string is loaded from a file in the skill's dialog subdirectory
          'dialog/<lang>/<text>.dialog'
        The string is randomly chosen from the file and rendered, replacing
        mustache placeholders with values found in the data dictionary.

        Args:
            text (str): The base filename  (no extension needed)
            data (dict, optional): a JSON dictionary

        Returns:
            str: A randomly chosen string from the file
        """
        return self.dialog_renderer.render(text, data or {})

    def find_resource(self, res_name, res_dirname=None):
        """ Find a resource file

        Searches for the given filename using this scheme:
        1) Search the resource lang directory:
             <skill>/<res_dirname>/<lang>/<res_name>
        2) Search the resource directory:
             <skill>/<res_dirname>/<res_name>
        3) Search the locale lang directory or other subdirectory:
             <skill>/locale/<lang>/<res_name> or
             <skill>/locale/<lang>/.../<res_name>

        Args:
            res_name (string): The resource name to be found
            res_dirname (string, optional): A skill resource directory, such
                                            'dialog', 'vocab', 'regex' or 'ui'.
                                            Defaults to None.

        Returns:
            string: The full path to the resource file or None if not found
        """
        if res_dirname:
            # Try the old translated directory (dialog/vocab/regex)
            path = join(self.root_dir, res_dirname, self.lang, res_name)
            if exists(path):
                return path

            # Try old-style non-translated resource
            path = join(self.root_dir, res_dirname, res_name)
            if exists(path):
                return path

        # New scheme:  search for res_name under the 'locale' folder
        root_path = join(self.root_dir, 'locale', self.lang)
        for path, _, files in os.walk(root_path):
            if res_name in files:
                return join(path, res_name)

        # Not found
        return None

    def translate_namedvalues(self, name, delim=None):
        """ Load translation dict containing names and values.

        This loads a simple CSV from the 'dialog' folders.
        The name is the first list item, the value is the
        second.  Lines prefixed with # or // get ignored

        Args:
            name (str): name of the .value file, no extension needed
            delim (char): delimiter character used, default is ','

        Returns:
            dict: name and value dictionary, or empty dict if load fails
        """

        delim = delim or ','
        result = collections.OrderedDict()
        if not name.endswith(".value"):
            name += ".value"

        try:
            filename = self.find_resource(name, 'dialog')
            if filename:
                with open(filename) as f:
                    reader = csv.reader(f, delimiter=delim)
                    for row in reader:
                        # skip blank or comment lines
                        if not row or row[0].startswith("#"):
                            continue
                        if len(row) != 2:
                            continue

                        result[row[0]] = row[1]

            return result
        except Exception:
            return {}

    def translate_template(self, template_name, data=None):
        """ Load a translatable template

        The strings are loaded from a template file in the skill's dialog
        subdirectory.
          'dialog/<lang>/<template_name>.template'
        The strings are loaded and rendered, replacing mustache placeholders
        with values found in the data dictionary.

        Args:
            template_name (str): The base filename (no extension needed)
            data (dict, optional): a JSON dictionary

        Returns:
            list of str: The loaded template file
        """
        return self.__translate_file(template_name + '.template', data)

    def translate_list(self, list_name, data=None):
        """ Load a list of translatable string resources

        The strings are loaded from a list file in the skill's dialog
        subdirectory.
          'dialog/<lang>/<list_name>.list'
        The strings are loaded and rendered, replacing mustache placeholders
        with values found in the data dictionary.

        Args:
            list_name (str): The base filename (no extension needed)
            data (dict, optional): a JSON dictionary

        Returns:
            list of str: The loaded list of strings with items in consistent
                         positions regardless of the language.
        """
        return self.__translate_file(list_name + '.list', data)

    def __translate_file(self, name, data):
        """Load and render lines from dialog/<lang>/<name>"""
        filename = self.find_resource(name, 'dialog')
        if filename:
            with open(filename) as f:
                text = f.read().replace('{{', '{').replace('}}', '}')
                return text.format(**data or {}).rstrip('\n').split('\n')
        else:
            return None

    def add_event(self, name, handler, handler_info=None, once=False):
        """ Create event handler for executing intent

        Args:
            name (string): IntentParser name
            handler (func): Method to call
            handler_info (string): Base message when reporting skill event
                                   handler status on messagebus.
            once (bool, optional): Event handler will be removed after it has
                                   been run once.
        """

        def wrapper(message):
            skill_data = {'name': get_handler_name(handler)}
            stopwatch = Stopwatch()
            try:
                message = unmunge_message(message, self.skill_id)
                # Indicate that the skill handler is starting
                if handler_info:
                    # Indicate that the skill handler is starting if requested
                    msg_type = handler_info + '.start'
                    self.bus.emit(message.reply(msg_type, skill_data))

                if once:
                    # Remove registered one-time handler before invoking,
                    # allowing them to re-schedule themselves.
                    self.remove_event(name)

                with stopwatch:
                    if len(signature(handler).parameters) == 0:
                        handler()
                    else:
                        handler(message)
                    self.settings.store()  # Store settings if they've changed

            except Exception as e:
                # Convert "MyFancySkill" to "My Fancy Skill" for speaking
                handler_name = camel_case_split(self.name)
                msg_data = {'skill': handler_name}
                msg = dialog.get('skill.error', self.lang, msg_data)
                self.speak(msg)
                LOG.exception(msg)
                # append exception information in message
                skill_data['exception'] = repr(e)
            finally:
                # Indicate that the skill handler has completed
                if handler_info:
                    msg_type = handler_info + '.complete'
                    self.bus.emit(message.reply(msg_type, skill_data))

                # Send timing metrics
                context = message.context
                if context and 'ident' in context:
                    report_timing(context['ident'], 'skill_handler', stopwatch,
                                  {'handler': handler.__name__})

        if handler:
            if once:
                self.bus.once(name, wrapper)
            else:
                self.bus.on(name, wrapper)
            self.events.append((name, wrapper))

    def remove_event(self, name):
        """ Removes an event from bus emitter and events list

        Args:
            name (string): Name of Intent or Scheduler Event
        Returns:
            bool: True if found and removed, False if not found
        """
        removed = False
        for _name, _handler in list(self.events):
            if name == _name:
                try:
                    self.events.remove((_name, _handler))
                except ValueError:
                    pass
                removed = True

        # Because of function wrappers, the emitter doesn't always directly
        # hold the _handler function, it sometimes holds something like
        # 'wrapper(_handler)'.  So a call like:
        #     self.bus.remove(_name, _handler)
        # will not find it, leaving an event handler with that name left behind
        # waiting to fire if it is ever re-installed and triggered.
        # Remove all handlers with the given name, regardless of handler.
        if removed:
            self.bus.remove_all_listeners(name)
        return removed

    def register_intent(self, intent_parser, handler):
        """ Register an Intent with the intent service.

        Args:
            intent_parser: Intent or IntentBuilder object to parse
                           utterance for the handler.
            handler (func): function to register with intent
        """
        if isinstance(intent_parser, IntentBuilder):
            intent_parser = intent_parser.build()
        elif not isinstance(intent_parser, Intent):
            raise ValueError('"' + str(intent_parser) + '" is not an Intent')

        # Default to the handler's function name if none given
        name = intent_parser.name or handler.__name__
        munge_intent_parser(intent_parser, name, self.skill_id)
        self.bus.emit(Message("register_intent", intent_parser.__dict__))
        self.registered_intents.append((name, intent_parser))
        self.add_event(intent_parser.name, handler, 'mycroft.skill.handler')

    def register_intent_file(self, intent_file, handler):
        """
            Register an Intent file with the intent service.
            For example:

            === food.order.intent ===
            Order some {food}.
            Order some {food} from {place}.
            I'm hungry.
            Grab some {food} from {place}.

            Optionally, you can also use <register_entity_file>
            to specify some examples of {food} and {place}

            In addition, instead of writing out multiple variations
            of the same sentence you can write:

            === food.order.intent ===
            (Order | Grab) some {food} (from {place} | ).
            I'm hungry.

            Args:
                intent_file: name of file that contains example queries
                             that should activate the intent.  Must end with
                             '.intent'
                handler:     function to register with intent
        """
        name = str(self.skill_id) + ':' + intent_file

        filename = self.find_resource(intent_file, 'vocab')
        if not filename:
            raise FileNotFoundError(
                'Unable to find "' + str(intent_file) + '"'
                )

        data = {
            "file_name": filename,
            "name": name
        }
        self.bus.emit(Message("padatious:register_intent", data))
        self.registered_intents.append((intent_file, data))
        self.add_event(name, handler, 'mycroft.skill.handler')

    def register_entity_file(self, entity_file):
        """ Register an Entity file with the intent service.

        An Entity file lists the exact values that an entity can hold.
        For example:

        === ask.day.intent ===
        Is it {weekend}?

        === weekend.entity ===
        Saturday
        Sunday

        Args:
            entity_file (string): name of file that contains examples of an
                                  entity.  Must end with '.entity'
        """
        if entity_file.endswith('.entity'):
            entity_file = entity_file.replace('.entity', '')

        filename = self.find_resource(entity_file + ".entity", 'vocab')
        if not filename:
            raise FileNotFoundError(
                'Unable to find "' + entity_file + '.entity"'
                )
        name = str(self.skill_id) + ':' + entity_file

        self.bus.emit(Message("padatious:register_entity", {
            "file_name": filename,
            "name": name
        }))

    def handle_enable_intent(self, message):
        """
        Listener to enable a registered intent if it belongs to this skill
        """
        intent_name = message.data["intent_name"]
        for (name, intent) in self.registered_intents:
            if name == intent_name:
                return self.enable_intent(intent_name)

    def handle_disable_intent(self, message):
        """
        Listener to disable a registered intent if it belongs to this skill
        """
        intent_name = message.data["intent_name"]
        for (name, intent) in self.registered_intents:
            if name == intent_name:
                return self.disable_intent(intent_name)

    def disable_intent(self, intent_name):
        """
        Disable a registered intent if it belongs to this skill

        Args:
            intent_name (string): name of the intent to be disabled

        Returns:
                bool: True if disabled, False if it wasn't registered
        """
        names = [intent_tuple[0] for intent_tuple in self.registered_intents]
        if intent_name in names:
            LOG.debug('Disabling intent ' + intent_name)
            name = str(self.skill_id) + ':' + intent_name
            self.bus.emit(Message("detach_intent", {"intent_name": name}))
            return True

        LOG.error('Could not disable ' + intent_name +
                  ', it hasn\'t been registered.')
        return False

    def enable_intent(self, intent_name):
        """
        (Re)Enable a registered intent if it belongs to this skill

        Args:
                intent_name: name of the intent to be enabled

        Returns:
                bool: True if enabled, False if it wasn't registered
        """
        names = [intent[0] for intent in self.registered_intents]
        intents = [intent[1] for intent in self.registered_intents]
        if intent_name in names:
            intent = intents[names.index(intent_name)]
            self.registered_intents.remove((intent_name, intent))
            if ".intent" in intent_name:
                self.register_intent_file(intent_name, None)
            else:
                intent.name = intent_name
                self.register_intent(intent, None)
            LOG.debug('Enabling intent ' + intent_name)
            return True

        LOG.error('Could not enable ' + intent_name + ', it hasn\'t been '
                                                      'registered.')
        return False

    def set_context(self, context, word='', origin=None):
        """
            Add context to intent service

            Args:
                context:    Keyword
                word:       word connected to keyword
        """
        if not isinstance(context, str):
            raise ValueError('context should be a string')
        if not isinstance(word, str):
            raise ValueError('word should be a string')

        origin = origin or ''
        context = to_alnum(self.skill_id) + context
        self.bus.emit(Message('add_context',
                              {'context': context, 'word': word,
                               'origin': origin}))

    def handle_set_cross_context(self, message):
        """
            Add global context to intent service

        """
        context = message.data.get("context")
        word = message.data.get("word")
        origin = message.data.get("origin")

        self.set_context(context, word, origin)

    def handle_remove_cross_context(self, message):
        """
            Remove global context from intent service

        """
        context = message.data.get("context")
        self.remove_context(context)

    def set_cross_skill_context(self, context, word=''):
        """
            Tell all skills to add a context to intent service

            Args:
                context:    Keyword
                word:       word connected to keyword
        """
        self.bus.emit(Message("mycroft.skill.set_cross_context",
                              {"context": context, "word": word,
                               "origin": self.skill_id}))

    def remove_cross_skill_context(self, context):
        """
           tell all skills to remove a keyword from the context manager.
        """
        if not isinstance(context, str):
            raise ValueError('context should be a string')
        self.bus.emit(Message("mycroft.skill.remove_cross_context",
                              {"context": context}))

    def remove_context(self, context):
        """
            remove a keyword from the context manager.
        """
        if not isinstance(context, str):
            raise ValueError('context should be a string')
        context = to_alnum(self.skill_id) + context
        self.bus.emit(Message('remove_context', {'context': context}))

    def register_vocabulary(self, entity, entity_type):
        """ Register a word to a keyword

            Args:
                entity:         word to register
                entity_type:    Intent handler entity to tie the word to
        """
        self.bus.emit(Message('register_vocab', {
            'start': entity, 'end': to_alnum(self.skill_id) + entity_type
        }))

    def register_regex(self, regex_str):
        """ Register a new regex.
            Args:
                regex_str: Regex string
        """
        regex = munge_regex(regex_str, self.skill_id)
        re.compile(regex)  # validate regex
        self.bus.emit(Message('register_vocab', {'regex': regex}))

    def speak(self, utterance, expect_response=False, wait=False):
        """ Speak a sentence.

            Args:
                utterance (str):        sentence mycroft should speak
                expect_response (bool): set to True if Mycroft should listen
                                        for a response immediately after
                                        speaking the utterance.
                wait (bool):            set to True to block while the text
                                        is being spoken.
        """
        # registers the skill as being active
        self.enclosure.register(self.name)
        data = {'utterance': utterance,
                'expect_response': expect_response}
        message = dig_for_message()
        if message:
            self.bus.emit(message.reply("speak", data))
        else:
            self.bus.emit(Message("speak", data))
        if wait:
            wait_while_speaking()

    def speak_dialog(self, key, data=None, expect_response=False, wait=False):
        """ Speak a random sentence from a dialog file.

            Args:
                key (str): dialog file key (e.g. "hello" to speak from the file
                                            "locale/en-us/hello.dialog")
                data (dict): information used to populate sentence
                expect_response (bool): set to True if Mycroft should listen
                                        for a response immediately after
                                        speaking the utterance.
                wait (bool):            set to True to block while the text
                                        is being spoken.
        """
        data = data or {}
        self.speak(self.dialog_renderer.render(key, data),
                   expect_response, wait)

    def init_dialog(self, root_directory):
        # If "<skill>/dialog/<lang>" exists, load from there.  Otherwise
        # load dialog from "<skill>/locale/<lang>"
        dialog_dir = join(root_directory, 'dialog', self.lang)
        if exists(dialog_dir):
            self.dialog_renderer = DialogLoader().load(dialog_dir)
        elif exists(join(root_directory, 'locale', self.lang)):
            locale_path = join(root_directory, 'locale', self.lang)
            self.dialog_renderer = DialogLoader().load(locale_path)
        else:
            LOG.debug('No dialog loaded')

    def load_data_files(self, root_directory):
        self.root_dir = root_directory
        self.init_dialog(root_directory)
        self.load_vocab_files(root_directory)
        self.load_regex_files(root_directory)

    def load_vocab_files(self, root_directory):
        vocab_dir = join(root_directory, 'vocab', self.lang)
        if exists(vocab_dir):
            load_vocabulary(vocab_dir, self.bus, self.skill_id)
        elif exists(join(root_directory, 'locale', self.lang)):
            load_vocabulary(join(root_directory, 'locale', self.lang),
                            self.bus, self.skill_id)
        else:
            LOG.debug('No vocab loaded')

    def load_regex_files(self, root_directory):
        regex_dir = join(root_directory, 'regex', self.lang)
        if exists(regex_dir):
            load_regex(regex_dir, self.bus, self.skill_id)
        elif exists(join(root_directory, 'locale', self.lang)):
            load_regex(join(root_directory, 'locale', self.lang),
                       self.bus, self.skill_id)

    def __handle_stop(self, event):
        """
            Handler for the "mycroft.stop" signal. Runs the user defined
            `stop()` method.
        """

        def __stop_timeout():
            # The self.stop() call took more than 100ms, assume it handled Stop
            self.bus.emit(Message("mycroft.stop.handled",
                                  {"skill_id": str(self.skill_id) + ":"}))

        timer = Timer(0.1, __stop_timeout)  # set timer for 100ms
        try:
            if self.stop():
                self.bus.emit(Message("mycroft.stop.handled",
                                      {"by": "skill:"+str(self.skill_id)}))
            timer.cancel()
        except Exception:
            timer.cancel()
            LOG.error("Failed to stop skill: {}".format(self.name),
                      exc_info=True)

    @abc.abstractmethod
    def stop(self):
        pass

    def shutdown(self):
        """
        This method is intended to be called during the skill
        process termination. The skill implementation must
        shutdown all processes and operations in execution.
        """
        pass

    def default_shutdown(self):
        """Parent function called internally to shut down everything.

        Shuts down known entities and calls skill specific shutdown method.
        """
        try:
            self.shutdown()
        except Exception as e:
            LOG.error('Skill specific shutdown function encountered '
                      'an error: {}'.format(repr(e)))
        # Store settings
        if exists(self._dir):
            self.settings.store()
            self.settings.stop_polling()

        # Clear skill from gui
        self.gui.clear()

        # removing events
        self.cancel_all_repeating_events()
        for e, f in self.events:
            self.bus.remove(e, f)
        self.events = []  # Remove reference to wrappers

        self.bus.emit(
            Message("detach_skill", {"skill_id": str(self.skill_id) + ":"}))
        try:
            self.stop()
        except Exception:
            LOG.error("Failed to stop skill: {}".format(self.name),
                      exc_info=True)

    def _unique_name(self, name):
        """
            Return a name unique to this skill using the format
            [skill_id]:[name].

            Args:
                name:   Name to use internally

            Returns:
                str: name unique to this skill
        """
        return str(self.skill_id) + ':' + (name or '')

    def _schedule_event(self, handler, when, data=None, name=None,
                        repeat=None):
        """
            Underlying method for schedule_event and schedule_repeating_event.
            Takes scheduling information and sends it off on the message bus.
        """
        if not name:
            name = self.name + handler.__name__
        unique_name = self._unique_name(name)
        if repeat:
            self.scheduled_repeats.append(name)  # store "friendly name"

        data = data or {}
        self.add_event(unique_name, handler, once=not repeat)
        event_data = {}
        event_data['time'] = time.mktime(when.timetuple())
        event_data['event'] = unique_name
        event_data['repeat'] = repeat
        event_data['data'] = data
        self.bus.emit(Message('mycroft.scheduler.schedule_event',
                              data=event_data))

    def schedule_event(self, handler, when, data=None, name=None):
        """
            Schedule a single-shot event.

            Args:
                handler:               method to be called
                when (datetime/int):   datetime (in system timezone) or number
                                       of seconds in the future when the
                                       handler should be called
                data (dict, optional): data to send when the handler is called
                name (str, optional):  reference name
                                       NOTE: This will not warn or replace a
                                       previously scheduled event of the same
                                       name.
        """
        data = data or {}
        if isinstance(when, int):
            when = datetime.now() + timedelta(seconds=when)
        self._schedule_event(handler, when, data, name)

    def schedule_repeating_event(self, handler, when, frequency,
                                 data=None, name=None):
        """
            Schedule a repeating event.

            Args:
                handler:                method to be called
                when (datetime):        time (in system timezone) for first
                                        calling the handler, or None to
                                        initially trigger <frequency> seconds
                                        from now
                frequency (float/int):  time in seconds between calls
                data (dict, optional):  data to send when the handler is called
                name (str, optional):   reference name, must be unique
        """
        # Do not schedule if this event is already scheduled by the skill
        if name not in self.scheduled_repeats:
            data = data or {}
            if not when:
                when = datetime.now() + timedelta(seconds=frequency)
            self._schedule_event(handler, when, data, name, frequency)
        else:
            LOG.debug('The event is already scheduled, cancel previous '
                      'event if this scheduling should replace the last.')

    def update_scheduled_event(self, name, data=None):
        """
            Change data of event.

            Args:
                name (str): reference name of event (from original scheduling)
        """
        data = data or {}
        data = {
            'event': self._unique_name(name),
            'data': data
        }
        self.bus.emit(Message('mycroft.schedule.update_event', data=data))

    def cancel_scheduled_event(self, name):
        """
            Cancel a pending event. The event will no longer be scheduled
            to be executed

            Args:
                name (str): reference name of event (from original scheduling)
        """
        unique_name = self._unique_name(name)
        data = {'event': unique_name}
        if name in self.scheduled_repeats:
            self.scheduled_repeats.remove(name)
        if self.remove_event(unique_name):
            self.bus.emit(Message('mycroft.scheduler.remove_event',
                                  data=data))

    def get_scheduled_event_status(self, name):
        """
            Get scheduled event data and return the amount of time left

            Args:
                name (str): reference name of event (from original scheduling)

            Return:
                int: the time left in seconds

            Raises:
                Exception: Raised if event is not found
        """
        event_name = self._unique_name(name)
        data = {'name': event_name}

        # making event_status an object so it's refrence can be changed
        event_status = None
        finished_callback = False

        def callback(message):
            nonlocal event_status
            nonlocal finished_callback
            if message.data is not None:
                event_time = int(message.data[0][0])
                current_time = int(time.time())
                time_left_in_seconds = event_time - current_time
                event_status = time_left_in_seconds
            finished_callback = True

        emitter_name = 'mycroft.event_status.callback.{}'.format(event_name)
        self.bus.once(emitter_name, callback)
        self.bus.emit(Message('mycroft.scheduler.get_event', data=data))

        start_wait = time.time()
        while finished_callback is False and time.time() - start_wait < 3.0:
            time.sleep(0.1)
        if time.time() - start_wait > 3.0:
            raise Exception("Event Status Messagebus Timeout")
        return event_status

    def cancel_all_repeating_events(self):
        """ Cancel any repeating events started by the skill. """
        # NOTE: Gotta make a copy of the list due to the removes that happen
        #       in cancel_scheduled_event().
        for e in list(self.scheduled_repeats):
            self.cancel_scheduled_event(e)


#######################################################################
# FallbackSkill base class
#######################################################################
class FallbackSkill(MycroftSkill):
    """
        FallbackSkill is used to declare a fallback to be called when
        no skill is matching an intent. The fallbackSkill implements a
        number of fallback handlers to be called in an order determined
        by their priority.
    """
    fallback_handlers = {}

    def __init__(self, name=None, bus=None):
        MycroftSkill.__init__(self, name, bus)

        #  list of fallback handlers registered by this instance
        self.instance_fallback_handlers = []

    @classmethod
    def make_intent_failure_handler(cls, bus):
        """Goes through all fallback handlers until one returns True"""

        def handler(message):
            # indicate fallback handling start
            bus.emit(message.reply("mycroft.skill.handler.start",
                                   data={'handler': "fallback"}))

            stopwatch = Stopwatch()
            handler_name = None
            with stopwatch:
                for _, handler in sorted(cls.fallback_handlers.items(),
                                         key=operator.itemgetter(0)):
                    try:
                        if handler(message):
                            #  indicate completion
                            handler_name = get_handler_name(handler)
                            bus.emit(message.reply(
                                     'mycroft.skill.handler.complete',
                                     data={'handler': "fallback",
                                           "fallback_handler": handler_name}))
                            break
                    except Exception:
                        LOG.exception('Exception in fallback.')
                else:  # No fallback could handle the utterance
                    bus.emit(message.reply('complete_intent_failure'))
                    warning = "No fallback could handle intent."
                    LOG.warning(warning)
                    #  indicate completion with exception
                    bus.emit(message.reply('mycroft.skill.handler.complete',
                                           data={'handler': "fallback",
                                                 'exception': warning}))

            # Send timing metric
            if message.context.get('ident'):
                ident = message.context['ident']
                report_timing(ident, 'fallback_handler', stopwatch,
                              {'handler': handler_name})

        return handler

    @classmethod
    def _register_fallback(cls, handler, priority):
        """
        Register a function to be called as a general info fallback
        Fallback should receive message and return
        a boolean (True if succeeded or False if failed)

        Lower priority gets run first
        0 for high priority 100 for low priority
        """
        while priority in cls.fallback_handlers:
            priority += 1

        cls.fallback_handlers[priority] = handler

    def register_fallback(self, handler, priority):
        """
            register a fallback with the list of fallback handlers
            and with the list of handlers registered by this instance
        """

        def wrapper(*args, **kwargs):
            if handler(*args, **kwargs):
                self.make_active()
                return True
            return False

        self.instance_fallback_handlers.append(wrapper)
        self._register_fallback(wrapper, priority)

    @classmethod
    def remove_fallback(cls, handler_to_del):
        """
            Remove a fallback handler

            Args:
                handler_to_del: reference to handler
        """
        for priority, handler in cls.fallback_handlers.items():
            if handler == handler_to_del:
                del cls.fallback_handlers[priority]
                return
        LOG.warning('Could not remove fallback!')

    def remove_instance_handlers(self):
        """
            Remove all fallback handlers registered by the fallback skill.
        """
        while len(self.instance_fallback_handlers):
            handler = self.instance_fallback_handlers.pop()
            self.remove_fallback(handler)

    def default_shutdown(self):
        """
            Remove all registered handlers and perform skill shutdown.
        """
        self.remove_instance_handlers()
        super(FallbackSkill, self).default_shutdown()<|MERGE_RESOLUTION|>--- conflicted
+++ resolved
@@ -496,15 +496,6 @@
             raise Exception("Accessed MycroftSkill.bus in __init__")
 
     @property
-<<<<<<< HEAD
-    def emitter(self):
-        """ Backwards compatibility. This is the same as self.bus.
-        TODO: Remove in 19.02
-        """
-        self.log.warning('self.emitter is deprecated switch to "self.bus"')
-        return self._bus
-
-    @property
     def config(self):
         """ Backwards compatibility. This is the same as self.bus.
         TODO: Remove in 19.08
@@ -514,8 +505,6 @@
         return self._config
 
     @property
-=======
->>>>>>> cf5d7b80
     def location(self):
         """ Get the JSON data struction holding location information. """
         # TODO: Allow Enclosure to override this for devices that
