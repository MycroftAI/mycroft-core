# Copyright 2016 Mycroft AI, Inc.
#
# This file is part of Mycroft Core.
#
# Mycroft Core is free software: you can redistribute it and/or modify
# it under the terms of the GNU General Public License as published by
# the Free Software Foundation, either version 3 of the License, or
# (at your option) any later version.
#
# Mycroft Core is distributed in the hope that it will be useful,
# but WITHOUT ANY WARRANTY; without even the implied warranty of
# MERCHANTABILITY or FITNESS FOR A PARTICULAR PURPOSE.  See the
# GNU General Public License for more details.
#
# You should have received a copy of the GNU General Public License
# along with Mycroft Core.  If not, see <http://www.gnu.org/licenses/>.


import abc
import imp
import time

import os.path
import re
import signal
import time
from os.path import join, dirname, splitext, isdir

from adapt.intent import Intent

from mycroft.client.enclosure.api import EnclosureAPI
from mycroft.configuration import ConfigurationManager
from mycroft.dialog import DialogLoader
from mycroft.filesystem import FileSystemAccess
from mycroft.messagebus.message import Message
from mycroft.util.log import getLogger

__author__ = 'seanfitz'

<<<<<<< HEAD

skills_config = ConfigurationManager.instance().get("skills")
BLACKLISTED_SKILLS = skills_config["blacklisted_skills"]

=======
BLACKLISTED_SKILLS = ["send_sms", "media"]
>>>>>>> d35f1b15
SKILLS_DIR = "/opt/mycroft/skills"

MainModule = '__init__'

logger = getLogger(__name__)


def load_vocab_from_file(path, vocab_type, emitter):
    if path.endswith('.voc'):
        with open(path, 'r') as voc_file:
            for line in voc_file.readlines():
                parts = line.strip().split("|")
                entity = parts[0]

                emitter.emit(Message("register_vocab", {
                    'start': entity, 'end': vocab_type
                }))
                for alias in parts[1:]:
                    emitter.emit(Message("register_vocab", {
                        'start': alias, 'end': vocab_type, 'alias_of': entity
                    }))


def load_regex_from_file(path, emitter):
    if path.endswith('.rx'):
        with open(path, 'r') as reg_file:
            for line in reg_file.readlines():
                re.compile(line.strip())
                emitter.emit(
                    Message("register_vocab", {'regex': line.strip()}))


def load_vocabulary(basedir, emitter):
    for vocab_type in os.listdir(basedir):
        if vocab_type.endswith(".voc"):
            load_vocab_from_file(
                join(basedir, vocab_type), splitext(vocab_type)[0], emitter)


def load_regex(basedir, emitter):
    for regex_type in os.listdir(basedir):
        if regex_type.endswith(".rx"):
            load_regex_from_file(
                join(basedir, regex_type), emitter)


def open_intent_envelope(message):
    intent_dict = message.data
    return Intent(intent_dict.get('name'),
                  intent_dict.get('requires'),
                  intent_dict.get('at_least_one'),
                  intent_dict.get('optional'))


def load_skill(skill_descriptor, emitter, skill_id):
    try:
        logger.info("ATTEMPTING TO LOAD SKILL: " + skill_descriptor["name"])
        if skill_descriptor['name'] in BLACKLISTED_SKILLS:
            logger.info("SKILL IS BLACKLISTED " + skill_descriptor["name"])
            return None
        skill_module = imp.load_module(
            skill_descriptor["name"] + MainModule, *skill_descriptor["info"])
        if (hasattr(skill_module, 'create_skill') and
                callable(skill_module.create_skill)):
            # v2 skills framework
            skill = skill_module.create_skill()
            skill.bind(emitter)
            skill.skill_id = skill_id
            skill.load_data_files(dirname(skill_descriptor['info'][1]))
            skill.initialize()
<<<<<<< HEAD
            logger.info("Loaded " + skill_descriptor["name"] + " with ID " + str(skill_id))
=======
            logger.info("Loaded " + skill_descriptor["name"])
>>>>>>> d35f1b15
            return skill
        else:
            logger.warn(
                "Module %s does not appear to be skill" % (
                    skill_descriptor["name"]))
    except:
        logger.error(
            "Failed to load skill: " + skill_descriptor["name"], exc_info=True)
    return None


def get_skills(skills_folder):
    logger.info("LOADING SKILLS FROM " + skills_folder)
    skills = []
    possible_skills = os.listdir(skills_folder)
    for i in possible_skills:
        location = join(skills_folder, i)
        if (isdir(location) and
                not MainModule + ".py" in os.listdir(location)):
            for j in os.listdir(location):
                name = join(location, j)
                if (not isdir(name) or
                        not MainModule + ".py" in os.listdir(name)):
                    continue
                skills.append(create_skill_descriptor(name))
        if (not isdir(location) or
                not MainModule + ".py" in os.listdir(location)):
            continue

        skills.append(create_skill_descriptor(location))
    skills = sorted(skills, key=lambda p: p.get('name'))
    return skills


def create_skill_descriptor(skill_folder):
    info = imp.find_module(MainModule, [skill_folder])
    return {"name": os.path.basename(skill_folder), "info": info}


def load_skills(emitter, skills_root=SKILLS_DIR):
    logger.info("Checking " + skills_root + " for new skills")
    skill_list = []
    for skill in get_skills(skills_root):
        skill_list.append(load_skill(skill, emitter))

    return skill_list


def unload_skills(skills):
    for s in skills:
        s.shutdown()


class MycroftSkill(object):
    """
    Abstract base class which provides common behaviour and parameters to all
    Skills implementation.
    """

    def __init__(self, name, emitter=None):
        self.name = name
        self.bind(emitter)
        self.config_core = ConfigurationManager.get()
        self.config = self.config_core.get(name)
        self.dialog_renderer = None
        self.file_system = FileSystemAccess(join('skills', name))
        self.registered_intents = []
        self.log = getLogger(name)
        self.reload_skill = True
        self.external_reload = True
        self.external_shutdown = True
        self.events = []
        self.skill_id = 0

    @property
    def location(self):
        """ Get the JSON data struction holding location information. """
        # TODO: Allow Enclosure to override this for devices that
        # contain a GPS.
        return self.config_core.get('location')

    @property
    def location_pretty(self):
        """ Get a more 'human' version of the location as a string. """
        loc = self.location
        if type(loc) is dict and loc["city"]:
            return loc["city"]["name"]
        return None

    @property
    def location_timezone(self):
        """ Get the timezone code, such as 'America/Los_Angeles' """
        loc = self.location
        if type(loc) is dict and loc["timezone"]:
            return loc["timezone"]["code"]
        return None

    @property
    def lang(self):
        return self.config_core.get('lang')

    def bind(self, emitter):
        if emitter:
            self.emitter = emitter
            self.enclosure = EnclosureAPI(emitter)
            self.__register_stop()
            self.emitter.on('enable_intent', self.handle_enable_intent)
            self.emitter.on('disable_intent', self.handle_disable_intent)

    def __register_stop(self):
        self.stop_time = time.time()
        self.stop_threshold = self.config_core.get("skills").get(
            'stop_threshold')
        self.emitter.on('mycroft.stop', self.__handle_stop)

    def detach(self):
        for (name, intent) in self.registered_intents:
            name = str(self.skill_id) + ':' + name
            self.emitter.emit(Message("detach_intent", {"intent_name": name}))

    def initialize(self):
        """
        Initialization function to be implemented by all Skills.

        Usually used to create intents rules and register them.
        """
        raise Exception("Initialize not implemented for skill: " + self.name)

    def converse(self, transcript, lang="en-us"):
        return False

    def register_intent(self, intent_parser, handler):
        name = intent_parser.name
        intent_parser.name = str(self.skill_id) + ':' + intent_parser.name
        self.emitter.emit(Message("register_intent", intent_parser.__dict__))
        self.registered_intents.append((name, intent_parser))

        def receive_handler(message):
            try:
                handler(message)
            except:
                # TODO: Localize
                self.speak(
                    "An error occurred while processing a request in " +
                    self.name)
                logger.error(
                    "An error occurred while processing a request in " +
                    self.name, exc_info=True)

        if handler:
            self.emitter.on(intent_parser.name, receive_handler)
            self.events.append((intent_parser.name, receive_handler))

    def disable_intent(self, intent_name):
        """Disable a registered intent"""
        for (name, intent) in self.registered_intents:
            if name == intent_name:
                logger.debug('Disabling intent ' + intent_name)
                name = str(self.skill_id) + ':' + intent_name
                self.emitter.emit(Message("detach_intent", {"intent_name": name}))
                return

    def enable_intent(self, intent_name):
        """Reenable a registered intent"""
        for (name, intent) in self.registered_intents:
            if name == intent_name:
                self.registered_intents.remove((name, intent))
                intent.name = name
                self.register_intent(intent, None)
                logger.info("Enabling Intent " + intent_name)
                return

    def handle_enable_intent(self, message):
        intent_name = message.data["intent_name"]
        self.enable_intent(intent_name)

    def handle_disable_intent(self, message):
        intent_name = message.data["intent_name"]
        self.disable_intent(intent_name)

    def register_vocabulary(self, entity, entity_type):
        self.emitter.emit(Message('register_vocab', {
            'start': entity, 'end': entity_type
        }))

    def register_regex(self, regex_str):
        re.compile(regex_str)  # validate regex
        self.emitter.emit(Message('register_vocab', {'regex': regex_str}))

    def speak(self, utterance, expect_response=False):
        data = {'utterance': utterance,
                'expect_response': expect_response}
        self.emitter.emit(Message("speak", data))

    def speak_dialog(self, key, data={}, expect_response=False):
        data['expect_response'] = expect_response
        self.speak(self.dialog_renderer.render(key, data))

    def init_dialog(self, root_directory):
        dialog_dir = join(root_directory, 'dialog', self.lang)
        if os.path.exists(dialog_dir):
            self.dialog_renderer = DialogLoader().load(dialog_dir)
        else:
            logger.error('No dialog loaded, ' + dialog_dir + ' does not exist')

    def load_data_files(self, root_directory):
        self.init_dialog(root_directory)
        self.load_vocab_files(join(root_directory, 'vocab', self.lang))
        regex_path = join(root_directory, 'regex', self.lang)
        if os.path.exists(regex_path):
            self.load_regex_files(regex_path)

    def load_vocab_files(self, vocab_dir):
        if os.path.exists(vocab_dir):
            load_vocabulary(vocab_dir, self.emitter)
        else:
            logger.error('No vocab loaded, ' + vocab_dir + ' does not exist')

    def load_regex_files(self, regex_dir):
        load_regex(regex_dir, self.emitter)

    def __handle_stop(self, event):
        self.stop_time = time.time()
        self.stop()

    @abc.abstractmethod
    def stop(self):
        pass

    def is_stop(self):
        passed_time = time.time() - self.stop_time
        return passed_time < self.stop_threshold

    def shutdown(self):
        """
        This method is intended to be called during the skill
        process termination. The skill implementation must
        shutdown all processes and operations in execution.
        """
        # removing events
        for e, f in self.events:
            self.emitter.remove(e, f)

        self.emitter.emit(
            Message("detach_skill", {"skill_id": str(self.skill_id) + ":"}))
        self.stop()<|MERGE_RESOLUTION|>--- conflicted
+++ resolved
@@ -18,8 +18,6 @@
 
 import abc
 import imp
-import time
-
 import os.path
 import re
 import signal
@@ -37,14 +35,11 @@
 
 __author__ = 'seanfitz'
 
-<<<<<<< HEAD
+BLACKLISTED_SKILLS = ["send_sms", "media"]
 
 skills_config = ConfigurationManager.instance().get("skills")
 BLACKLISTED_SKILLS = skills_config["blacklisted_skills"]
 
-=======
-BLACKLISTED_SKILLS = ["send_sms", "media"]
->>>>>>> d35f1b15
 SKILLS_DIR = "/opt/mycroft/skills"
 
 MainModule = '__init__'
@@ -115,11 +110,7 @@
             skill.skill_id = skill_id
             skill.load_data_files(dirname(skill_descriptor['info'][1]))
             skill.initialize()
-<<<<<<< HEAD
             logger.info("Loaded " + skill_descriptor["name"] + " with ID " + str(skill_id))
-=======
-            logger.info("Loaded " + skill_descriptor["name"])
->>>>>>> d35f1b15
             return skill
         else:
             logger.warn(
@@ -359,6 +350,7 @@
         process termination. The skill implementation must
         shutdown all processes and operations in execution.
         """
+
         # removing events
         for e, f in self.events:
             self.emitter.remove(e, f)
