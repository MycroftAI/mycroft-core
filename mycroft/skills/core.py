--- conflicted
+++ resolved
@@ -39,13 +39,8 @@
                                        munge_intent_parser)
 from mycroft.util import resolve_resource_file
 from mycroft.util.log import LOG
-<<<<<<< HEAD
-
-__author__ = 'seanfitz'
-=======
 # python 2+3 compatibility
 from past.builtins import basestring
->>>>>>> ed6ab224
 
 MainModule = '__init__'
 
@@ -637,13 +632,9 @@
                                                 'exception': e.message}))
             # Indicate that the skill handler has completed
             self.emitter.emit(Message('mycroft.skill.handler.complete',
-<<<<<<< HEAD
-                                      data={'handler': name}))
-=======
                                       data={'handler': handler_name}))
             if once:
                 self.remove_event(name)
->>>>>>> ed6ab224
 
         if handler:
             if once:
