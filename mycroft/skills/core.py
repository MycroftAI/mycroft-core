--- conflicted
+++ resolved
@@ -453,7 +453,6 @@
         re.compile(regex_str)  # validate regex
         self.emitter.emit(Message('register_vocab', {'regex': regex_str}))
 
-<<<<<<< HEAD
     def get_message_context(self, message_context=None):
         if message_context is None:
             message_context = {"destinatary": "all", "source": self.name, "mute": False, "more_speech": False, "target": "all"}
@@ -471,23 +470,20 @@
         return message_context
 
     def speak(self, utterance, expect_response=False, metadata=None, message_context=None):
+        """
+                   Speak a sentence.
+
+                   Args:
+                       utterance:          sentence mycroft should speak
+                       expect_response:    set to True if Mycroft should expect a
+                                           response from the user and start listening
+                                           for response.
+               """
         if message_context is None:
             # use current context
             message_context = {}
         if metadata is None:
             metadata = {}
-=======
-    def speak(self, utterance, expect_response=False):
-        """
-            Speak a sentence.
-
-            Args:
-                utterance:          sentence mycroft should speak
-                expect_response:    set to True if Mycroft should expect a
-                                    response from the user and start listening
-                                    for response.
-        """
->>>>>>> c2aa2ebb
         # registers the skill as being active
         self.enclosure.register(self.name)
         data = {'utterance': utterance,
@@ -495,15 +491,7 @@
                 "metadata": metadata}
         self.emitter.emit(Message("speak", data, self.get_message_context(message_context)))
 
-<<<<<<< HEAD
     def speak_dialog(self, key, data=None, expect_response=False, metadata=None, message_context=None):
-        if data is None:
-            data = {}
-        self.speak(self.dialog_renderer.render(key, data),
-                   expect_response=expect_response, metadata=metadata,
-                   message_context=message_context)
-=======
-    def speak_dialog(self, key, data={}, expect_response=False):
         """
             Speak sentance based of dialog file.
 
@@ -515,8 +503,11 @@
                                     for response.
         """
 
-        self.speak(self.dialog_renderer.render(key, data), expect_response)
->>>>>>> c2aa2ebb
+        if data is None:
+            data = {}
+        self.speak(self.dialog_renderer.render(key, data),
+                   expect_response=expect_response, metadata=metadata,
+                   message_context=message_context)
 
     def init_dialog(self, root_directory):
         dialog_dir = join(root_directory, 'dialog', self.lang)
