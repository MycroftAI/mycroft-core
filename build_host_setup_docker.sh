#!/usr/bin/env bash
#Docker doesn't use sudo so need one without sudo for automation of image.

apt-get install -y \
    git \
    python \
    python-dev \
    python-setuptools \
    python-virtualenv \
    python-gobject-dev \
    virtualenvwrapper \
    libtool \
    libffi-dev \
    libssl-dev \
    autoconf \
    automake \
    bison \
    swig \
    libglib2.0-dev \
    s3cmd \
    portaudio19-dev \
    mpg123 \
    screen \
    flac \
    curl \
    libicu-dev \
    pkg-config \
    automake \
    libjpeg-dev \
<<<<<<< HEAD
    python-opencv \
=======
    libfann-dev
>>>>>>> 026a9991
    <|MERGE_RESOLUTION|>--- conflicted
+++ resolved
@@ -27,9 +27,5 @@
     pkg-config \
     automake \
     libjpeg-dev \
-<<<<<<< HEAD
-    python-opencv \
-=======
     libfann-dev
->>>>>>> 026a9991
     