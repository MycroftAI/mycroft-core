#!/usr/bin/env bash

sudo apt-get install -y \
    git \
<<<<<<< HEAD
    python2.7 \
    python2.7-dev \
    python-pip \
=======
    python \
    python-dev \
>>>>>>> 29fc90cc
    python-setuptools \
    python-virtualenv \
    python-gobject-dev \
    virtualenvwrapper \
    libtool \
    libffi-dev \
    libssl-dev \
    autoconf \
    bison \
    swig \
    libglib2.0-dev \
    portaudio19-dev \
    mpg123 \
    screen \
    flac \
    curl
<|MERGE_RESOLUTION|>--- conflicted
+++ resolved
@@ -2,14 +2,9 @@
 
 sudo apt-get install -y \
     git \
-<<<<<<< HEAD
     python2.7 \
     python2.7-dev \
     python-pip \
-=======
-    python \
-    python-dev \
->>>>>>> 29fc90cc
     python-setuptools \
     python-virtualenv \
     python-gobject-dev \
