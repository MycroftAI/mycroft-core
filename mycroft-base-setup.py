--- conflicted
+++ resolved
@@ -26,12 +26,8 @@
             'mycroft-echo-observer=mycroft.messagebus.client.ws:echo',
             'mycroft-audio-test=mycroft.util.audio_test:main',
             'mycroft-enclosure-client=mycroft.client.enclosure.main:main',
-<<<<<<< HEAD
-            'mycroft-wifi-setup-client=mycroft.client.wifisetup.main:main'
-=======
             'mycroft-wifi-setup-client=mycroft.client.wifisetup.main:main',
             'mycroft-cli-client=mycroft.client.text.main:main'
->>>>>>> 29fc90cc
         ]
     }
 )