#!/usr/bin/env bash

# Copyright 2017 Mycroft AI Inc.
#
# Licensed under the Apache License, Version 2.0 (the "License");
# you may not use this file except in compliance with the License.
# You may obtain a copy of the License at
#
#    http://www.apache.org/licenses/LICENSE-2.0
#
# Unless required by applicable law or agreed to in writing, software
# distributed under the License is distributed on an "AS IS" BASIS,
# WITHOUT WARRANTIES OR CONDITIONS OF ANY KIND, either express or implied.
# See the License for the specific language governing permissions and
# limitations under the License.

######################################################
# @author sean.fitzgerald (aka clusterfudge)
#
# The purpose of this script is to create a self-
# contained development environment using
# virtualenv for python dependency sandboxing.
# This script will create a virtualenv (using the
# conventions set by virtualenv-wrapper for
# location and naming) and install the requirements
# laid out in requirements.txt, pocketsphinx, and
# pygtk into the virtualenv. Mimic will be
# installed and built from source inside the local
# checkout.
#
# The goal of this script is to create a development
# environment in user space that is fully functional.
# It is expected (and even encouraged) for a developer
# to work on multiple projects concurrently, and a
# good OSS citizen respects that and does not pollute
# a developers workspace with it's own dependencies
# (as much as possible).
# </endRant>
######################################################

# exit on any error
set -Ee

show_help() {
        echo "dev_setup.sh: Mycroft development environment setup"
        echo "Usage: dev_setup.sh [options]"
        echo
        echo "Options:"
        echo "    -r, --allow-root  Allow to be run as root (e.g. sudo)"
        echo "    -sm               Skip building mimic"
        echo "    -h, --help        Show this message"
        echo
        echo "This will prepare your environment for running the mycroft-core"
	echo "services. Normally this should be run as a normal user,"
	echo "not as root/sudo."
}

opt_skipmimic=false
opt_allowroot=false

for var in "$@"
do
    if [[ ${var} == "-h" ]] || [[ ${var} == "--help" ]] ; then
        show_help
        exit 0
    fi

    if [[ ${var} == "-r" ]] || [[ ${var} == "--allow-root" ]] ; then
        opt_allowroot=true
    fi

    if [[ ${var} == "-sm" ]] ; then
        opt_skipmimic=true
    fi
done

if [ $(id -u) -eq 0 ] && [ "${opt_allowroot}" != true ] ; then
  echo "This script should not be run as root or with sudo."
  echo "To force, rerun with --allow-root"
  exit 1
fi

found_exe() {
    hash "$1" 2>/dev/null
}

install_deps() {
    echo "Installing packages..."
    if found_exe sudo; then
        SUDO=sudo
    fi

    if found_exe apt-get; then
<<<<<<< HEAD
        $SUDO apt-get install -y git python python-dev python-setuptools python-virtualenv python-gobject-dev virtualenvwrapper libtool libffi-dev libssl-dev autoconf automake bison swig libglib2.0-dev s3cmd portaudio19-dev mpg123 screen flac curl libicu-dev pkg-config automake libjpeg-dev libfann-dev g++
    elif found_exe pacman; then
        $SUDO pacman -S --needed git python2 python2-pip python2-setuptools python2-virtualenv python2-gobject python-virtualenvwrapper libtool libffi openssl autoconf bison swig glib2 s3cmd portaudio mpg123 screen flac curl pkg-config icu automake libjpeg-turbo base-devel
    elif found_exe dnf; then
        $SUDO dnf install -y git python python-devel python-pip python-setuptools python-virtualenv pygobject2-devel python-virtualenvwrapper libtool libffi-devel openssl-devel autoconf bison swig glib2-devel s3cmd portaudio-devel mpg123 mpg123-plugins-pulseaudio screen curl pkgconfig libicu-devel automake libjpeg-turbo-devel fann-devel gcc-c++ redhat-rpm-config

=======
        $SUDO apt-get install -y git python python-dev python-setuptools python-virtualenv python-gobject-dev virtualenvwrapper libtool libffi-dev libssl-dev autoconf automake bison swig libglib2.0-dev s3cmd portaudio19-dev mpg123 screen flac curl libicu-dev pkg-config automake libjpeg-dev libfann-dev jq
    elif found_exe pacman; then
        $SUDO pacman -S --needed git python2 python2-pip python2-setuptools python2-virtualenv python2-gobject python-virtualenvwrapper libtool libffi openssl autoconf bison swig glib2 s3cmd portaudio mpg123 screen flac curl pkg-config icu automake libjpeg-turbo jq
    elif found_exe dnf; then
        $SUDO dnf install -y git python python-devel python-pip python-setuptools python-virtualenv pygobject2-devel python-virtualenvwrapper libtool libffi-devel openssl-devel autoconf bison swig glib2-devel s3cmd portaudio-devel mpg123 mpg123-plugins-pulseaudio screen curl pkgconfig libicu-devel automake libjpeg-turbo-devel fann-devel jq
>>>>>>> 45af24db
    else
        if found_exe tput; then
			green="$(tput setaf 2)"
			blue="$(tput setaf 4)"
			reset="$(tput sgr0)"
    	fi
    	echo
        echo "${green}Could not find package manager"
        echo "${green}Make sure to manually install:${blue} git python 2 python-setuptools python-virtualenv pygobject virtualenvwrapper libtool libffi openssl autoconf bison swig glib2.0 s3cmd portaudio19 mpg123 flac curl fann g++"
        echo $reset
    fi
}

install_deps

# Configure to use the standard commit template for
# this repo only.
git config commit.template .gitmessage

TOP=$(cd $(dirname $0) && pwd -L)

if [ -z "$WORKON_HOME" ]; then
    VIRTUALENV_ROOT=${VIRTUALENV_ROOT:-"${HOME}/.virtualenvs/mycroft"}
else
    VIRTUALENV_ROOT="$WORKON_HOME/mycroft"
fi

# Check whether to build mimic (it takes a really long time!)
build_mimic='y'
if [[ ${opt_skipmimic} == true ]] ; then
  build_mimic='n'
else
  # first, look for a build of mimic in the folder
  has_mimic=""
  if [[ -f ${TOP}/mimic/bin/mimic ]] ; then
      has_mimic=$( ${TOP}/mimic/bin/mimic -lv | grep Voice )
  fi

  # in not, check the system path
  if [ "$has_mimic" = "" ] ; then
    if [ -x "$(command -v mimic)" ]; then
      has_mimic="$( mimic -lv | grep Voice )"
    fi
  fi

  if ! [ "$has_mimic" == "" ] ; then
    echo "Mimic is installed. Press 'y' to rebuild mimic, any other key to skip."
    read -n1 build_mimic
  fi
fi

# create virtualenv, consistent with virtualenv-wrapper conventions
if [ ! -d "${VIRTUALENV_ROOT}" ]; then
   mkdir -p $(dirname "${VIRTUALENV_ROOT}")
  virtualenv -p python2.7 "${VIRTUALENV_ROOT}"
fi
source "${VIRTUALENV_ROOT}/bin/activate"
cd "${TOP}"
easy_install pip==7.1.2 # force version of pip
pip install --upgrade virtualenv

# Add mycroft-core to the virtualenv path
# (This is equivalent to typing 'add2virtualenv $TOP', except
# you can't invoke that shell function from inside a script)
VENV_PATH_FILE="${VIRTUALENV_ROOT}/lib/python2.7/site-packages/_virtualenv_path_extensions.pth"
if [ ! -f "$VENV_PATH_FILE" ] ; then
    echo "import sys; sys.__plen = len(sys.path)" > "$VENV_PATH_FILE" || return 1
    echo "import sys; new=sys.path[sys.__plen:]; del sys.path[sys.__plen:]; p=getattr(sys,'__egginsert',0); sys.path[p:p]=new; sys.__egginsert = p+len(new)" >> "$VENV_PATH_FILE" || return 1
fi

if ! grep -q "mycroft-core" $VENV_PATH_FILE; then
   echo "Adding mycroft-core to virtualenv path"
   sed -i.tmp '1 a\
'"$TOP"'
' "${VENV_PATH_FILE}"
fi

# install requirements (except pocketsphinx)
# removing the pip2 explicit usage here for consistency with the above use.

if ! pip install -r requirements.txt; then
    echo "Warning: Failed to install all requirements. Continue? y/N"
    read -n1 continue
    if [[ "$continue" != "y" ]] ; then
        exit 1
    fi
fi

SYSMEM=$(free|awk '/^Mem:/{print $2}')
MAXCORES=$(($SYSMEM / 512000))
CORES=$(nproc)

if [[ ${MAXCORES} -lt ${CORES} ]]; then
  CORES=${MAXCORES}
fi
echo "Building with $CORES cores."

#build and install pocketsphinx
#cd ${TOP}
#${TOP}/scripts/install-pocketsphinx.sh -q
#build and install mimic
cd "${TOP}"

if [[ "$build_mimic" == 'y' ]] || [[ "$build_mimic" == 'Y' ]]; then
  echo "WARNING: The following can take a long time to run!"
  "${TOP}/scripts/install-mimic.sh" " ${CORES}"
else
  echo "Skipping mimic build."
fi

# install pygtk for desktop_launcher skill
"${TOP}/scripts/install-pygtk.sh" " ${CORES}"

# set permissions for common scripts
chmod +x start-mycroft.sh
chmod +x stop-mycroft.sh

md5sum requirements.txt dev_setup.sh > .installed<|MERGE_RESOLUTION|>--- conflicted
+++ resolved
@@ -91,20 +91,11 @@
     fi
 
     if found_exe apt-get; then
-<<<<<<< HEAD
-        $SUDO apt-get install -y git python python-dev python-setuptools python-virtualenv python-gobject-dev virtualenvwrapper libtool libffi-dev libssl-dev autoconf automake bison swig libglib2.0-dev s3cmd portaudio19-dev mpg123 screen flac curl libicu-dev pkg-config automake libjpeg-dev libfann-dev g++
+        $SUDO apt-get install -y git python python-dev python-setuptools python-virtualenv python-gobject-dev virtualenvwrapper libtool libffi-dev libssl-dev autoconf automake bison swig libglib2.0-dev s3cmd portaudio19-dev mpg123 screen flac curl libicu-dev pkg-config automake libjpeg-dev libfann-dev g++ jq
     elif found_exe pacman; then
-        $SUDO pacman -S --needed git python2 python2-pip python2-setuptools python2-virtualenv python2-gobject python-virtualenvwrapper libtool libffi openssl autoconf bison swig glib2 s3cmd portaudio mpg123 screen flac curl pkg-config icu automake libjpeg-turbo base-devel
+        $SUDO pacman -S --needed git python2 python2-pip python2-setuptools python2-virtualenv python2-gobject python-virtualenvwrapper libtool libffi openssl autoconf bison swig glib2 s3cmd portaudio mpg123 screen flac curl pkg-config icu automake libjpeg-turbo base-devel jq
     elif found_exe dnf; then
-        $SUDO dnf install -y git python python-devel python-pip python-setuptools python-virtualenv pygobject2-devel python-virtualenvwrapper libtool libffi-devel openssl-devel autoconf bison swig glib2-devel s3cmd portaudio-devel mpg123 mpg123-plugins-pulseaudio screen curl pkgconfig libicu-devel automake libjpeg-turbo-devel fann-devel gcc-c++ redhat-rpm-config
-
-=======
-        $SUDO apt-get install -y git python python-dev python-setuptools python-virtualenv python-gobject-dev virtualenvwrapper libtool libffi-dev libssl-dev autoconf automake bison swig libglib2.0-dev s3cmd portaudio19-dev mpg123 screen flac curl libicu-dev pkg-config automake libjpeg-dev libfann-dev jq
-    elif found_exe pacman; then
-        $SUDO pacman -S --needed git python2 python2-pip python2-setuptools python2-virtualenv python2-gobject python-virtualenvwrapper libtool libffi openssl autoconf bison swig glib2 s3cmd portaudio mpg123 screen flac curl pkg-config icu automake libjpeg-turbo jq
-    elif found_exe dnf; then
-        $SUDO dnf install -y git python python-devel python-pip python-setuptools python-virtualenv pygobject2-devel python-virtualenvwrapper libtool libffi-devel openssl-devel autoconf bison swig glib2-devel s3cmd portaudio-devel mpg123 mpg123-plugins-pulseaudio screen curl pkgconfig libicu-devel automake libjpeg-turbo-devel fann-devel jq
->>>>>>> 45af24db
+        $SUDO dnf install -y git python python-devel python-pip python-setuptools python-virtualenv pygobject2-devel python-virtualenvwrapper libtool libffi-devel openssl-devel autoconf bison swig glib2-devel s3cmd portaudio-devel mpg123 mpg123-plugins-pulseaudio screen curl pkgconfig libicu-devel automake libjpeg-turbo-devel fann-devel gcc-c++ redhat-rpm-config jq
     else
         if found_exe tput; then
 			green="$(tput setaf 2)"
