#!/bin/bash

# Copyright 2016 Mycroft AI, Inc.
#
# This file is part of Mycroft Core.
#
# Mycroft Core is free software: you can redistribute it and/or modify
# it under the terms of the GNU General Public License as published by
# the Free Software Foundation, either version 3 of the License, or
# (at your option) any later version.
#
# Mycroft Core is distributed in the hope that it will be useful,
# but WITHOUT ANY WARRANTY; without even the implied warranty of
# MERCHANTABILITY or FITNESS FOR A PARTICULAR PURPOSE.  See the
# GNU General Public License for more details.
#
# You should have received a copy of the GNU General Public License
# along with Mycroft Core.  If not, see <http://www.gnu.org/licenses/>.


# @author Augusto Monteiro
#
# This script assists in the installation and management of
# skills loaded from Github.  

set -e

mycroft_skill_folder="/opt/mycroft/skills"
mycroft_virtualenv=~/.virtualenvs/mycroft/bin/activate

echo "#######  Mycroft Skill Manager #######"

function help() {
	echo "msm: Mycroft Skill Manager"
	echo -e "     Copyright (c) 2017 Mycroft AI, Inc.  All rights reserved.\n"
	echo "usage: msm install <repository> or <name>"
	echo "     Installs the given Skill into the /opt/mycroft/skills directory"
	echo "     where <repository> is the address of the skill in Github."
	echo -e "example: msm install https://github.com/ethanaward/demo_skill.git\n"
}


function goto_skills_dir {
        if [ ! -d $mycroft_skill_folder ]; then
            echo "Couldn't install skill, $mycroft_skill_folder does not exist"
            exit 1
        fi
        cd $mycroft_skill_folder
}

function install() {
        goto_skills_dir
	if [ -z "$2" ]; then
		echo "You must pass the git url or skill name"
		exit 1
	fi
	if [[ "$2" == "git@"* || "$2" == "https://"* || "$2" == "http://"* ]]; then
		repo=$2
	else
		skill_list="`curl -s "https://raw.githubusercontent.com/MycroftAI/mycroft-skills/master/.gitmodules"`"
		skills=`echo "$skill_list" | grep -n 'submodule' | sed 's/[[:space:]]//g' | sed 's/\[submodule"//g' | sed 's/"\]//g'`
		exact_match=`echo "$skills" | grep -i ".*:$2$"`
		skill=`echo "$skills" | grep -i ".*:.*$2.*"`
		if [ ! -z $exact_match ]; then
			skill=$exact_match
		fi
		git_line=`echo "$skill" | sed 's/\:.*//'`

		if [[ $skill ==  *$'\n'* ]]; then
			echo -e "Your search has multiple choices\n\n$skill" | sed 's/.*://g'
			exit 2
		else
			if [ -z $git_line ]; then
				echo "Skill not found"
				exit 3
			fi
			repo_line=$(($git_line + 2))
			repo=`echo "$skill_list" | sed -n $repo_line'{p;q;}' | sed 's/[[:space:]]//g' | sed 's/url=//g'`
		fi 
	fi
	git_name=`echo "$repo" | sed 's/.*\///'`
	name=`echo "$git_name" | sed 's/.git//'`
        echo "Cloning repository"
        git clone $repo >> /dev/null
        cd $name
         if [ -f "requirements.txt" ]; then
         	echo "Installing libraries requirements"
        	pip install -r requirements.txt
        fi 
        echo "Skill installed!"
}

function update() {
<<<<<<< HEAD
        cd $mycroft_skill_folder
=======
        goto_skills_dir
>>>>>>> 8629bb9e
	for d in $(ls -d */); do
		if git -C "$d" rev-parse --git-dir > /dev/null 2>&1; then
			cd $d
			if [[ -z $(git status --porcelain) ]]; then
				git fetch
				git reset --hard origin/master 
			fi
			cd ..
		fi
	done
}

function install_defaults() {
<<<<<<< HEAD
	skills=( "alarm" "audio-record" "configuration" "date-time" "desktop-launcher" "ip" "joke" "hello-world" "media" "npr-news" "naptime" "pairing" "personal" "reminder" "installer" "singing" "speak" "spelling" "stop" "stock" "volume" "weather" "wiki" "wolfram-alpha" )
=======
	skills=( "alarm" "audio-record" "configuration" "date-time" "desktop-launcher" "ip" "joke" "hello-world" "media" "npr-news" "naptime" "pairing" "personal" "reminder" "installer" "singing" "speak" "spelling" "stop" "stock" "volume" "weather" "wiki" "wolfram-alpha" "mark1-demo" )
>>>>>>> 8629bb9e
	for i in "${skills[@]}"
	do
		if [ ! -d "$mycroft_skill_folder/skill-$i" ]; then
			install "" "https://github.com/MycroftAI/skill-$i.git"	
		fi
	done
	update
	echo "Installed!"
	exit 0
}

function list() {
	curl -s "https://raw.githubusercontent.com/MycroftAI/mycroft-skills/master/.gitmodules" | grep 'submodule "' | sed 's/\[submodule "//g'| sed 's/"\]//g'
}

if [ "$1" = "install" ]; then
	install $*
elif [ "$1" = "list" ]; then
	echo -e "Searching...\n"
	list 
elif [ "$1" = "update" ]; then
	update 
elif [ "$1" = "default" ]; then
	install_defaults 
else
	help
fi
<|MERGE_RESOLUTION|>--- conflicted
+++ resolved
@@ -91,11 +91,7 @@
 }
 
 function update() {
-<<<<<<< HEAD
         cd $mycroft_skill_folder
-=======
-        goto_skills_dir
->>>>>>> 8629bb9e
 	for d in $(ls -d */); do
 		if git -C "$d" rev-parse --git-dir > /dev/null 2>&1; then
 			cd $d
@@ -109,11 +105,7 @@
 }
 
 function install_defaults() {
-<<<<<<< HEAD
-	skills=( "alarm" "audio-record" "configuration" "date-time" "desktop-launcher" "ip" "joke" "hello-world" "media" "npr-news" "naptime" "pairing" "personal" "reminder" "installer" "singing" "speak" "spelling" "stop" "stock" "volume" "weather" "wiki" "wolfram-alpha" )
-=======
 	skills=( "alarm" "audio-record" "configuration" "date-time" "desktop-launcher" "ip" "joke" "hello-world" "media" "npr-news" "naptime" "pairing" "personal" "reminder" "installer" "singing" "speak" "spelling" "stop" "stock" "volume" "weather" "wiki" "wolfram-alpha" "mark1-demo" )
->>>>>>> 8629bb9e
 	for i in "${skills[@]}"
 	do
 		if [ ! -d "$mycroft_skill_folder/skill-$i" ]; then
