#!/usr/bin/env bash

sudo dnf install -y \
    git \
    python \
    python-devel \
    python-pip \
    python-setuptools \
    python-virtualenv \
    pygobject2-devel \
    python-virtualenvwrapper \
    libtool \
    libffi-devel \
    openssl-devel \
    autoconf \
    bison \
    swig \
    glib2-devel \
    s3cmd \
    portaudio-devel \
    mpg123 \
    mpg123-plugins-pulseaudio \
    screen \
    curl \
    pkgconfig \
    libicu-devel \
    automake \
    libjpeg-turbo-devel \
<<<<<<< HEAD
    python-opencv
=======
    fann-devel
>>>>>>> 026a9991

# upgrade virtualenv to latest from pypi
sudo pip install --upgrade virtualenv<|MERGE_RESOLUTION|>--- conflicted
+++ resolved
@@ -26,11 +26,7 @@
     libicu-devel \
     automake \
     libjpeg-turbo-devel \
-<<<<<<< HEAD
-    python-opencv
-=======
     fann-devel
->>>>>>> 026a9991
 
 # upgrade virtualenv to latest from pypi
 sudo pip install --upgrade virtualenv